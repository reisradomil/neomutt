--- conflicted
+++ resolved
@@ -159,15 +159,12 @@
 #define M_ACCOUNTHOOK	(1<<9)
 #define M_REPLYHOOK	(1<<10)
 #define M_SEND2HOOK     (1<<11)
-<<<<<<< HEAD
 #ifdef USE_COMPRESSED
 #define M_OPENHOOK	(1<<12)
 #define M_APPENDHOOK	(1<<13)
 #define M_CLOSEHOOK	(1<<14)
 #endif
-=======
-#define M_TIMEOUTHOOK	(1<<12)
->>>>>>> b812c306
+#define M_TIMEOUTHOOK	(1<<15)
 
 /* tree characters for linearize_tree and print_enriched_string */
 #define M_TREE_LLCORNER		1
