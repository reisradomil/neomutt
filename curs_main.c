--- conflicted
+++ resolved
@@ -612,7 +612,7 @@
 #endif
   mutt_expand_path (buf, bufsz);
 #ifdef USE_SIDEBAR
-  sb_set_open_buffy (buf);
+  mutt_sb_set_open_buffy (buf);
 #endif
   if (mx_get_magic (buf) <= 0)
   {
@@ -1828,17 +1828,15 @@
 	  }
 	}
 
-<<<<<<< HEAD
 	main_change_folder(menu, op, buf, sizeof (buf), &oldcount, &index_hint, flags);
 #ifdef USE_NNTP
 	/* mutt_buffy_check() must be done with mail-reader mode! */
 	menu->help = mutt_compile_help (helpstr, sizeof (helpstr), MENU_MAIN,
 	  (Context && (Context->magic == M_NNTP)) ? IndexNewsHelp : IndexHelp);
-=======
+#endif
 	mutt_expand_path (buf, sizeof (buf));
 #ifdef USE_SIDEBAR
 	mutt_sb_set_open_buffy (buf);
->>>>>>> 8cf80773
 #endif
 	break;
 
@@ -2984,7 +2982,7 @@
 	break;
 
       case OP_SIDEBAR_TOGGLE_VIRTUAL:
-	sb_toggle_virtual();
+	mutt_sb_toggle_virtual();
 	break;
 #endif
       default:
