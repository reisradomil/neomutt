/*
 * Copyright (C) 1996-2000,2002,2010,2012-2013 Michael R. Elkins <me@mutt.org>
 *
 *     This program is free software; you can redistribute it and/or modify
 *     it under the terms of the GNU General Public License as published by
 *     the Free Software Foundation; either version 2 of the License, or
 *     (at your option) any later version.
 *
 *     This program is distributed in the hope that it will be useful,
 *     but WITHOUT ANY WARRANTY; without even the implied warranty of
 *     MERCHANTABILITY or FITNESS FOR A PARTICULAR PURPOSE.  See the
 *     GNU General Public License for more details.
 *
 *     You should have received a copy of the GNU General Public License
 *     along with this program; if not, write to the Free Software
 *     Foundation, Inc., 51 Franklin Street, Fifth Floor, Boston, MA  02110-1301, USA.
 */

#if HAVE_CONFIG_H
# include "config.h"
#endif

#include "mutt.h"
#include "mutt_curses.h"
#include "mx.h"
#include "mutt_menu.h"
#include "mailbox.h"
#include "mapping.h"
#include "sort.h"
#include "buffy.h"
#include "mx.h"

#ifdef USE_SIDEBAR
#include "sidebar.h"
#endif

#ifdef USE_POP
#include "pop.h"
#endif

#ifdef USE_IMAP
#include "imap_private.h"
#endif

#ifdef USE_NOTMUCH
#include "mutt_notmuch.h"
#endif

#include "mutt_crypt.h"

#ifdef USE_NNTP
#include "nntp.h"
#endif


#include <ctype.h>
#include <stdlib.h>
#include <unistd.h>
#include <sys/wait.h>
#include <string.h>
#include <sys/stat.h>
#include <errno.h>

#include <assert.h>

static const char *No_mailbox_is_open = N_("No mailbox is open.");
static const char *There_are_no_messages = N_("There are no messages.");
static const char *Mailbox_is_read_only = N_("Mailbox is read-only.");
static const char *Function_not_permitted_in_attach_message_mode = N_("Function not permitted in attach-message mode.");
static const char *No_visible = N_("No visible messages.");

#define CHECK_IN_MAILBOX if (!Context) \
	{ \
		mutt_flushinp (); \
		mutt_error _(No_mailbox_is_open); \
		break; \
	}

#define CHECK_MSGCOUNT if (!Context) \
	{ \
	  	mutt_flushinp (); \
		mutt_error _(No_mailbox_is_open); \
		break; \
	} \
	else if (!Context->msgcount) \
	{ \
	  	mutt_flushinp (); \
		mutt_error _(There_are_no_messages); \
		break; \
	}

#define CHECK_VISIBLE if (Context && menu->current >= Context->vcount) \
  	{\
	  	mutt_flushinp (); \
	  	mutt_error _(No_visible); \
	  	break; \
	}


#define CHECK_READONLY if (Context->readonly) \
			{ \
			  	mutt_flushinp (); \
				mutt_error _(Mailbox_is_read_only); \
				break; \
			}

#define CHECK_ACL(aclbit,action) \
		if (!mutt_bit_isset(Context->rights,aclbit)) { \
			mutt_flushinp(); \
        /* L10N: %s is one of the CHECK_ACL entries below. */ \
			mutt_error (_("%s: Operation not permitted by ACL"), action); \
			break; \
		}

#define CHECK_ATTACH if(option(OPTATTACHMSG)) \
		     {\
			mutt_flushinp (); \
			mutt_error _(Function_not_permitted_in_attach_message_mode); \
			break; \
		     }

#define CURHDR Context->hdrs[Context->v2r[menu->current]]
#define OLDHDR Context->hdrs[Context->v2r[menu->oldcurrent]]
#define UNREAD(h) mutt_thread_contains_unread (Context, h)

/* de facto standard escapes for tsl/fsl */
static char *tsl = "\033]0;";
static char *fsl = "\007";

/* terminal status capability check. terminfo must have been initialized. */
short mutt_ts_capability(void)
{
  char *term = getenv("TERM");
  char *tcaps;
#ifdef HAVE_USE_EXTENDED_NAMES
  int tcapi;
#endif
  char **termp;
  char *known[] = {
    "color-xterm",
    "cygwin",
    "eterm",
    "kterm",
    "nxterm",
    "putty",
    "rxvt",
    "screen",
    "xterm",
    NULL
  };

  /* If tsl is set, then terminfo says that status lines work. */
  tcaps = tigetstr("tsl");
  if (tcaps && tcaps != (char *)-1 && *tcaps)
  {
    /* update the static defns of tsl/fsl from terminfo */
    tsl = safe_strdup(tcaps);

    tcaps = tigetstr("fsl");
    if (tcaps && tcaps != (char *)-1 && *tcaps)
      fsl = safe_strdup(tcaps);

    return 1;
  }

  /* If XT (boolean) is set, then this terminal supports the standard escape. */
  /* Beware: tigetflag returns -1 if XT is invalid or not a boolean. */
#ifdef HAVE_USE_EXTENDED_NAMES
  use_extended_names (TRUE);
  tcapi = tigetflag("XT");
  if (tcapi == 1)
    return 1;
#endif /* HAVE_USE_EXTENDED_NAMES */

  /* Check term types that are known to support the standard escape without
   * necessarily asserting it in terminfo. */
  for (termp = known; termp; termp++)
  {
    if (term && *termp && mutt_strncasecmp (term, *termp, strlen(*termp)))
      return 1;
  }

  /* not supported */
  return 0;
}

void mutt_ts_status(char *str)
{
  /* If empty, do not set.  To clear, use a single space. */
  if (str == NULL || *str == '\0')
    return;
  fprintf(stderr, "%s%s%s", tsl, str, fsl);
}

void mutt_ts_icon(char *str)
{
  /* If empty, do not set.  To clear, use a single space. */
  if (str == NULL || *str == '\0')
    return;

  /* icon setting is not supported in terminfo, so hardcode the escape - yuck */
  fprintf(stderr, "\033]1;%s\007", str);
}

void index_make_entry (char *s, size_t l, MUTTMENU *menu, int num)
{
  format_flag flag = M_FORMAT_MAKEPRINT | M_FORMAT_ARROWCURSOR | M_FORMAT_INDEX;
  int edgemsgno, reverse = Sort & SORT_REVERSE;
  HEADER *h = Context->hdrs[Context->v2r[num]];
  THREAD *tmp;

  if ((Sort & SORT_MASK) == SORT_THREADS && h->tree)
  {
    flag |= M_FORMAT_TREE; /* display the thread tree */
    if (h->display_subject)
      flag |= M_FORMAT_FORCESUBJ;
    else
    {
      if (reverse)
      {
	if (menu->top + menu->pagelen > menu->max)
	  edgemsgno = Context->v2r[menu->max - 1];
	else
	  edgemsgno = Context->v2r[menu->top + menu->pagelen - 1];
      }
      else
	edgemsgno = Context->v2r[menu->top];

      for (tmp = h->thread->parent; tmp; tmp = tmp->parent)
      {
	if (!tmp->message)
	  continue;

	/* if no ancestor is visible on current screen, provisionally force
	 * subject... */
	if (reverse ? tmp->message->msgno > edgemsgno : tmp->message->msgno < edgemsgno)
	{
	  flag |= M_FORMAT_FORCESUBJ;
	  break;
	}
	else if (tmp->message->virtual >= 0)
	  break;
      }
      if (flag & M_FORMAT_FORCESUBJ)
      {
	for (tmp = h->thread->prev; tmp; tmp = tmp->prev)
	{
	  if (!tmp->message)
	    continue;

	  /* ...but if a previous sibling is available, don't force it */
	  if (reverse ? tmp->message->msgno > edgemsgno : tmp->message->msgno < edgemsgno)
	    break;
	  else if (tmp->message->virtual >= 0)
	  {
	    flag &= ~M_FORMAT_FORCESUBJ;
	    break;
	  }
	}
      }
    }
  }

  _mutt_make_string (s, l, NONULL (HdrFmt), Context, h, flag);
}

int index_color (int index_no)
{
  HEADER *h = Context->hdrs[Context->v2r[index_no]];

  if (h && h->pair)
    return h->pair;

  mutt_set_header_color (Context, h);
  return h->pair;
}

static int ci_next_undeleted (int msgno)
{
  int i;

  for (i=msgno+1; i < Context->vcount; i++)
    if (! Context->hdrs[Context->v2r[i]]->deleted)
      return (i);
  return (-1);
}

static int ci_previous_undeleted (int msgno)
{
  int i;

  for (i=msgno-1; i>=0; i--)
    if (! Context->hdrs[Context->v2r[i]]->deleted)
      return (i);
  return (-1);
}

/* Return the index of the first new message, or failing that, the first
 * unread message.
 */
static int ci_first_message (void)
{
  int old = -1, i;

  if (Context && Context->msgcount)
  {
    for (i=0; i < Context->vcount; i++)
    {
      if (! Context->hdrs[Context->v2r[i]]->read &&
	  ! Context->hdrs[Context->v2r[i]]->deleted)
      {
	if (! Context->hdrs[Context->v2r[i]]->old)
	  return (i);
	else if (old == -1)
	  old = i;
      }
    }
    if (old != -1)
      return (old);

    /* If Sort is reverse and not threaded, the latest message is first.
     * If Sort is threaded, the latest message is first iff exactly one
     * of Sort and SortAux are reverse.
     */
    if (((Sort & SORT_REVERSE) && (Sort & SORT_MASK) != SORT_THREADS) ||
	((Sort & SORT_MASK) == SORT_THREADS &&
	 ((Sort ^ SortAux) & SORT_REVERSE)))
      return 0;
    else
      return (Context->vcount ? Context->vcount - 1 : 0);
  }
  return 0;
}

/* This should be in mx.c, but it only gets used here. */
static int mx_toggle_write (CONTEXT *ctx)
{
  if (!ctx)
    return -1;

  if (ctx->readonly)
  {
    mutt_error _("Cannot toggle write on a readonly mailbox!");
    return -1;
  }

  if (ctx->dontwrite)
  {
    ctx->dontwrite = 0;
    mutt_message _("Changes to folder will be written on folder exit.");
  }
  else
  {
    ctx->dontwrite = 1;
    mutt_message _("Changes to folder will not be written.");
  }

  return 0;
}

static void update_index (MUTTMENU *menu, CONTEXT *ctx, int check,
			  int oldcount, int index_hint)
{
  /* store pointers to the newly added messages */
  HEADER  **save_new = NULL;
  int j;

  /* take note of the current message */
  if (oldcount)
  {
    if (menu->current < ctx->vcount)
      menu->oldcurrent = index_hint;
    else
      oldcount = 0; /* invalid message number! */
  }

  /* We are in a limited view. Check if the new message(s) satisfy
   * the limit criteria. If they do, set their virtual msgno so that
   * they will be visible in the limited view */
  if (ctx->pattern)
  {
#define THIS_BODY ctx->hdrs[j]->content
    for (j = (check == M_REOPENED) ? 0 : oldcount; j < ctx->msgcount; j++)
    {
      if (!j)
	ctx->vcount = 0;

      if (mutt_pattern_exec (ctx->limit_pattern,
			     M_MATCH_FULL_ADDRESS,
			     ctx, ctx->hdrs[j]))
      {
	assert (ctx->vcount < ctx->msgcount);
	ctx->hdrs[j]->virtual = ctx->vcount;
	ctx->v2r[ctx->vcount] = j;
	ctx->hdrs[j]->limited = 1;
	ctx->vcount++;
	ctx->vsize += THIS_BODY->length + THIS_BODY->offset - THIS_BODY->hdr_offset;
      }
    }
#undef THIS_BODY
  }

  /* save the list of new messages */
  if (oldcount && check != M_REOPENED
      && ((Sort & SORT_MASK) == SORT_THREADS))
  {
    save_new = (HEADER **) safe_malloc (sizeof (HEADER *) * (ctx->msgcount - oldcount));
    for (j = oldcount; j < ctx->msgcount; j++)
      save_new[j-oldcount] = ctx->hdrs[j];
  }

  /* if the mailbox was reopened, need to rethread from scratch */
  mutt_sort_headers (ctx, (check == M_REOPENED));

  /* uncollapse threads with new mail */
  if ((Sort & SORT_MASK) == SORT_THREADS)
  {
    if (check == M_REOPENED)
    {
      THREAD *h, *j;

      ctx->collapsed = 0;

      for (h = ctx->tree; h; h = h->next)
      {
	for (j = h; !j->message; j = j->child)
	  ;
	mutt_uncollapse_thread (ctx, j->message);
      }
      mutt_set_virtual (ctx);
    }
    else if (oldcount)
    {
      for (j = 0; j < ctx->msgcount - oldcount; j++)
      {
	int k;

	for (k = 0; k < ctx->msgcount; k++)
	{
	  HEADER *h = ctx->hdrs[k];
	  if (h == save_new[j] && (!ctx->pattern || h->limited))
	    mutt_uncollapse_thread (ctx, h);
	}
      }
      FREE (&save_new);
      mutt_set_virtual (ctx);
    }
  }

  menu->current = -1;
  if (oldcount)
  {
    /* restore the current message to the message it was pointing to */
    for (j = 0; j < ctx->vcount; j++)
    {
      if (ctx->hdrs[ctx->v2r[j]]->index == menu->oldcurrent)
      {
	menu->current = j;
	break;
      }
    }
  }

  if (menu->current < 0)
    menu->current = ci_first_message ();

}

static void resort_index (MUTTMENU *menu)
{
  int i;
  HEADER *current = CURHDR;

  menu->current = -1;
  mutt_sort_headers (Context, 0);
  /* Restore the current message */

  for (i = 0; i < Context->vcount; i++)
  {
    if (Context->hdrs[Context->v2r[i]] == current)
    {
      menu->current = i;
      break;
    }
  }

  if ((Sort & SORT_MASK) == SORT_THREADS && menu->current < 0)
    menu->current = mutt_parent_message (Context, current);

  if (menu->current < 0)
    menu->current = ci_first_message ();

  menu->redraw = REDRAW_INDEX | REDRAW_STATUS;
}

/**
 * mutt_draw_statusline - XXX
 */
void
mutt_draw_statusline (int cols, char *inbuf)
{
	int i          = 0;
	int cnt        = 0;
	int last_color = 0;
	int color      = 0;
	int offset     = 0;
	int found      = 0;
	int null_rx    = 0;
	char buf[2048];

	struct line_t {
		short chunks;
		struct syntax_t {
			int color;
			int first;
			int last;
		} *syntax;
	} lineInfo = { 0, NULL };

	mutt_format_string (buf, sizeof (buf), cols, cols, 0, ' ', inbuf, mutt_strlen (inbuf), 0);

	lineInfo.syntax = safe_malloc (sizeof (struct syntax_t));
	lineInfo.syntax[0].first = -1;
	lineInfo.syntax[0].last  = -1;
	lineInfo.syntax[0].color = ColorDefs[MT_COLOR_STATUS];
	lineInfo.chunks = 1;

	do {
		found = 0;
		null_rx = 0;
		COLOR_LINE *color_line = ColorStatusList;

		if (!buf[offset])
			break;

		while (color_line) {
			regmatch_t pmatch[color_line->match + 1];

			if (regexec (&color_line->rx, buf + offset, color_line->match + 1, pmatch, (offset ? REG_NOTBOL : 0)) == 0) {
				if (pmatch[color_line->match].rm_eo != pmatch[color_line->match].rm_so) {
					if (!found) {
						if (++(lineInfo.chunks) > 1) {
							safe_realloc (&(lineInfo.syntax), (lineInfo.chunks) * sizeof (struct syntax_t));
						}
					}
					i = lineInfo.chunks - 1;
					pmatch[color_line->match].rm_so += offset;
					pmatch[color_line->match].rm_eo += offset;
					if (!found ||
						(pmatch[color_line->match].rm_so < (lineInfo.syntax)[i].first) ||
						((pmatch[color_line->match].rm_so == (lineInfo.syntax)[i].first) &&
						(pmatch[color_line->match].rm_eo > (lineInfo.syntax)[i].last))) {
						(lineInfo.syntax)[i].color = color_line->pair;
						(lineInfo.syntax)[i].first = pmatch[color_line->match].rm_so;
						(lineInfo.syntax)[i].last = pmatch[color_line->match].rm_eo;
					}
					found = 1;
					null_rx = 0;
				} else {
					null_rx = 1; /* empty regexp; don't add it, but keep looking */
				}
			}
			color_line = color_line->next;
		}

		if (null_rx)
			offset++; /* avoid degenerate cases */
		else
			offset = (lineInfo.syntax)[i].last;
	} while (found || null_rx);

	for (cnt = 0; cnt < mutt_strlen (buf); cnt++) {
		color = lineInfo.syntax[0].color;
		for (i = 0; i < lineInfo.chunks; i++) {
			/* we assume the chunks are sorted */
			if (cnt > (lineInfo.syntax)[i].last)
				continue;
			if (cnt < (lineInfo.syntax)[i].first)
				break;
			if (cnt != (lineInfo.syntax)[i].last) {
				color = (lineInfo.syntax)[i].color;
				break;
			}
			/* don't break here, as cnt might be in the next chunk as well */
		}
		if (color != last_color) {
			attrset (color);
			last_color = color;
		}
		/* XXX more than one char at a time? */
		addch ((unsigned char)buf[cnt]);
#if 0
		waddnstr (stdscr, tgbuf, 10);
		SETCOLOR (MT_COLOR_NORMAL);
		waddnstr (stdscr, tgbuf + 10, -1);
#endif
	}

	safe_free (&lineInfo.syntax);
}

static int main_change_folder(MUTTMENU *menu, int op, char *buf, size_t bufsz,
			  int *oldcount, int *index_hint)
{
  mutt_expand_path (buf, bufsz);
#ifdef USE_SIDEBAR
  sb_set_open_buffy (buf);
#endif
  if (mx_get_magic (buf) <= 0)
  {
    mutt_error (_("%s is not a mailbox."), buf);
    return -1;
  }
  mutt_str_replace (&CurrentFolder, buf);

  /* keepalive failure in mutt_enter_fname may kill connection. #3028 */
  if (Context && !Context->path)
    FREE (&Context);

  if (Context)
  {
    int check;

#ifdef USE_COMPRESSED
	  if (Context->compress_info && Context->realpath)
	    mutt_str_replace (&LastFolder, Context->realpath);
	  else
#endif
    mutt_str_replace (&LastFolder, Context->path);
    *oldcount = Context ? Context->msgcount : 0;

    if ((check = mx_close_mailbox (Context, index_hint)) != 0)
    {
      if (check == M_NEW_MAIL || check == M_REOPENED)
        update_index (menu, Context, check, *oldcount, *index_hint);

      set_option (OPTSEARCHINVALID);
      menu->redraw = REDRAW_INDEX | REDRAW_STATUS;
      return 0;
    }
    FREE (&Context);
  }

  if (Labels)
    hash_destroy(&Labels, NULL);

  mutt_sleep (0);

  /* Set CurrentMenu to MENU_MAIN before executing any folder
   * hooks so that all the index menu functions are available to
   * the exec command.
   */

  CurrentMenu = MENU_MAIN;
  mutt_folder_hook (buf);

  if ((Context = mx_open_mailbox (buf,
		(option (OPTREADONLY) || op == OP_MAIN_CHANGE_FOLDER_READONLY) ?
		M_READONLY : 0, NULL)) != NULL)
  {
    Labels = hash_create(131, 0);
    mutt_scan_labels(Context);
    menu->current = ci_first_message ();
  }
  else
    menu->current = 0;

  mutt_clear_error ();
  mutt_buffy_check(1); /* force the buffy check after we have changed the folder */
  menu->redraw = REDRAW_FULL;
  set_option (OPTSEARCHINVALID);

  return 0;
}

static const struct mapping_t IndexHelp[] = {
  { N_("Quit"),  OP_QUIT },
  { N_("Del"),   OP_DELETE },
  { N_("Undel"), OP_UNDELETE },
  { N_("Save"),  OP_SAVE },
  { N_("Mail"),  OP_MAIL },
  { N_("Reply"), OP_REPLY },
  { N_("Group"), OP_GROUP_REPLY },
  { N_("Help"),  OP_HELP },
  { NULL,	 0 }
};

#ifdef USE_NNTP
struct mapping_t IndexNewsHelp[] = {
  { N_("Quit"),     OP_QUIT },
  { N_("Del"),      OP_DELETE },
  { N_("Undel"),    OP_UNDELETE },
  { N_("Save"),     OP_SAVE },
  { N_("Post"),     OP_POST },
  { N_("Followup"), OP_FOLLOWUP },
  { N_("Catchup"),  OP_CATCHUP },
  { N_("Help"),     OP_HELP },
  { NULL,           0 }
};
#endif

/* This function handles the message index window as well as commands returned
 * from the pager (MENU_PAGER).
 */
int mutt_index_menu (void)
{
  char buf[LONG_STRING], helpstr[LONG_STRING];
  int flags;
  int op = OP_NULL;
  int done = 0;                /* controls when to exit the "event" loop */
  int i = 0, j;
  int tag = 0;                 /* has the tag-prefix command been pressed? */
  int newcount = -1;
  int oldcount = -1;
  int rc = -1;
  MUTTMENU *menu;
  char *cp;                    /* temporary variable. */
  int index_hint;   /* used to restore cursor position */
  int do_buffy_notify = 1;
  int close = 0; /* did we OP_QUIT or OP_EXIT out of this menu? */
  int attach_msg = option(OPTATTACHMSG);

  menu = mutt_new_menu (MENU_MAIN);
  menu->offset = 1;
  menu->pagelen = LINES - 3;
  menu->make_entry = index_make_entry;
  menu->color = index_color;
  menu->current = ci_first_message ();
  menu->help = mutt_compile_help (helpstr, sizeof (helpstr), MENU_MAIN,
#ifdef USE_NNTP
	(Context && (Context->magic == M_NNTP)) ? IndexNewsHelp :
#endif
	IndexHelp);

  if (!attach_msg)
    mutt_buffy_check(1); /* force the buffy check after we enter the folder */

  FOREVER
  {
    tag = 0; /* clear the tag-prefix */

    /* check if we need to resort the index because just about
     * any 'op' below could do mutt_enter_command(), either here or
     * from any new menu launched, and change $sort/$sort_aux
     */
    if (option (OPTNEEDRESORT) && Context && Context->msgcount && menu->current >= 0)
      resort_index (menu);

    menu->max = Context ? Context->vcount : 0;
    oldcount = Context ? Context->msgcount : 0;

    if (option (OPTREDRAWTREE) && Context && Context->msgcount && (Sort & SORT_MASK) == SORT_THREADS)
    {
      mutt_draw_tree (Context);
      menu->redraw |= REDRAW_STATUS;
      unset_option (OPTREDRAWTREE);
    }

    if (Context && !attach_msg)
    {
      int check;
      /* check for new mail in the mailbox.  If nonzero, then something has
       * changed about the file (either we got new mail or the file was
       * modified underneath us.)
       */

      index_hint = (Context->vcount && menu->current >= 0 && menu->current < Context->vcount) ? CURHDR->index : 0;

      if ((check = mx_check_mailbox (Context, &index_hint, 0)) < 0)
      {
	if (!Context->path)
	{
	  /* fatal error occurred */
	  FREE (&Context);
	  menu->redraw = REDRAW_FULL;
	}

	set_option (OPTSEARCHINVALID);
      }
      else if (check == M_NEW_MAIL || check == M_REOPENED || check == M_FLAGS)
      {
	update_index (menu, Context, check, oldcount, index_hint);

	/* notify the user of new mail */
	if (check == M_REOPENED)
	  mutt_error _("Mailbox was externally modified.  Flags may be wrong.");
	else if (check == M_NEW_MAIL)
	{
	  mutt_message _("New mail in this mailbox.");
	  if (option (OPTBEEPNEW))
	    beep ();
	} else if (check == M_FLAGS)
	  mutt_message _("Mailbox was externally modified.");

	/* avoid the message being overwritten by buffy */
	do_buffy_notify = 0;

	menu->redraw = REDRAW_FULL;
	menu->max = Context->vcount;

	set_option (OPTSEARCHINVALID);
      }
    }

    if (!attach_msg)
    {
     /* check for new mail in the incoming folders */
     oldcount = newcount;
     if ((newcount = mutt_buffy_check (0)) != oldcount)
       menu->redraw |= REDRAW_STATUS;
     if (do_buffy_notify)
     {
       if (mutt_buffy_notify())
       {
         menu->redraw |= REDRAW_STATUS;
         if (option (OPTBEEPNEW))
           beep();
       }
     }
     else
       do_buffy_notify = 1;
    }

#ifdef USE_SIDEBAR
    if (option (OPTSIDEBAR))
        menu->redraw |= REDRAW_SIDEBAR;
#endif

    if (op != -1)
      mutt_curs_set (0);

    if (menu->redraw & REDRAW_FULL)
    {
      menu_redraw_full (menu);
#ifdef USE_SIDEBAR
      sb_draw();
#endif
      mutt_show_error ();
    }
#ifdef USE_SIDEBAR
    else if (menu->redraw & REDRAW_SIDEBAR) {
      sb_draw();
      menu->redraw &= ~REDRAW_SIDEBAR;
    }
#endif

    if (menu->menu == MENU_MAIN)
    {
      if (Context && Context->hdrs && !(menu->current >= Context->vcount))
      {
	menu_check_recenter (menu);

	if (menu->redraw & REDRAW_INDEX)
	{
	  menu_redraw_index (menu);
	  menu->redraw |= REDRAW_STATUS;
	}
	else if (menu->redraw & (REDRAW_MOTION_RESYNCH | REDRAW_MOTION))
	  menu_redraw_motion (menu);
	else if (menu->redraw & REDRAW_CURRENT)
	  menu_redraw_current (menu);
      }

      if (menu->redraw & REDRAW_STATUS)
      {
#ifdef USE_SIDEBAR
        /* Temporarily lie about the sidebar width */
	short sw = SidebarWidth;
	SidebarWidth = 0;
#endif
	menu_status_line (buf, sizeof (buf), menu, NONULL (Status));
#ifdef USE_SIDEBAR
        SidebarWidth = sw; /* Restore the sidebar width */
#endif
	move (option (OPTSTATUSONTOP) ? 0 : LINES-2, 0);
	SETCOLOR (MT_COLOR_STATUS);
#ifdef USE_SIDEBAR
	sb_set_buffystats (Context);
#endif
	mutt_draw_statusline (COLS, buf);
	NORMAL_COLOR;
	menu->redraw &= ~REDRAW_STATUS;
	if (option(OPTTSENABLED) && TSSupported)
	{
	  menu_status_line (buf, sizeof (buf), menu, NONULL (TSStatusFormat));
	  mutt_ts_status(buf);
	  menu_status_line (buf, sizeof (buf), menu, NONULL (TSIconFormat));
	  mutt_ts_icon(buf);
	}
      }

      menu->redraw = 0;
      if (menu->current < menu->max)
	menu->oldcurrent = menu->current;
      else
	menu->oldcurrent = -1;

      if (option (OPTARROWCURSOR))
	move (menu->current - menu->top + menu->offset, SidebarWidth + 2);
      else if (option (OPTBRAILLEFRIENDLY))
	move (menu->current - menu->top + menu->offset, 0);
      else
	move (menu->current - menu->top + menu->offset, COLS - 1);
      mutt_refresh ();

#if defined (USE_SLANG_CURSES) || defined (HAVE_RESIZETERM)
      if (SigWinch)
      {
	mutt_flushinp ();
	mutt_resize_screen ();
	menu->redraw = REDRAW_FULL;
	menu->menu = MENU_MAIN;
	SigWinch = 0;
	menu->top = 0; /* so we scroll the right amount */
	/*
	 * force a real complete redraw.  clrtobot() doesn't seem to be able
	 * to handle every case without this.
	 */
	clearok(stdscr,TRUE);
	continue;
      }
#endif

      op = km_dokey (MENU_MAIN);

      dprint(4, (debugfile, "mutt_index_menu[%d]: Got op %d\n", __LINE__, op));

      if (op == -1)
	continue; /* either user abort or timeout */

      mutt_curs_set (1);

      /* special handling for the tag-prefix function */
      if (op == OP_TAG_PREFIX)
      {
	if (!Context)
	{
	  mutt_error _("No mailbox is open.");
	  continue;
	}

	if (!Context->tagged)
	{
	  mutt_error _("No tagged messages.");
	  continue;
	}
	tag = 1;

	/* give visual indication that the next command is a tag- command */
	mvaddstr (LINES - 1, 0, "tag-");
	clrtoeol ();

	/* get the real command */
	if ((op = km_dokey (MENU_MAIN)) == OP_TAG_PREFIX)
	{
	  /* abort tag sequence */
	  CLEARLINE (LINES-1);
	  continue;
	}
      }
      else if (option (OPTAUTOTAG) && Context && Context->tagged)
	tag = 1;

      if (op == OP_TAG_PREFIX_COND)
      {
	if (!Context)
	{
	  mutt_error _("No mailbox is open.");
	  continue;
	}

	if (!Context->tagged)
	{
	  mutt_flush_macro_to_endcond ();
	  mutt_message  _("Nothing to do.");
	  continue;
	}
	tag = 1;

	/* give visual indication that the next command is a tag- command */
	mvaddstr (LINES - 1, 0, "tag-");
	clrtoeol ();

	/* get the real command */
	if ((op = km_dokey (MENU_MAIN)) == OP_TAG_PREFIX)
	{
	  /* abort tag sequence */
	  CLEARLINE (LINES-1);
	  continue;
	}
      }

      mutt_clear_error ();
    }
    else
    {
      if (menu->current < menu->max)
	menu->oldcurrent = menu->current;
      else
	menu->oldcurrent = -1;

      mutt_curs_set (1);	/* fallback from the pager */
    }

<<<<<<< HEAD
#ifdef USE_NOTMUCH
    if (Context)
      nm_debug_check(Context);
#endif

=======
#ifdef USE_NNTP
    unset_option (OPTNEWS);	/* for any case */
#endif
>>>>>>> a614338a
    switch (op)
    {

      /* ----------------------------------------------------------------------
       * movement commands
       */

      case OP_BOTTOM_PAGE:
	menu_bottom_page (menu);
	break;
      case OP_FIRST_ENTRY:
	menu_first_entry (menu);
	break;
      case OP_MIDDLE_PAGE:
	menu_middle_page (menu);
	break;
      case OP_HALF_UP:
	menu_half_up (menu);
	break;
      case OP_HALF_DOWN:
	menu_half_down (menu);
	break;
      case OP_NEXT_LINE:
	menu_next_line (menu);
	break;
      case OP_PREV_LINE:
	menu_prev_line (menu);
	break;
      case OP_NEXT_PAGE:
	menu_next_page (menu);
	break;
      case OP_PREV_PAGE:
	menu_prev_page (menu);
	break;
      case OP_LAST_ENTRY:
	menu_last_entry (menu);
	break;
      case OP_TOP_PAGE:
	menu_top_page (menu);
	break;
      case OP_CURRENT_TOP:
	menu_current_top (menu);
	break;
      case OP_CURRENT_MIDDLE:
	menu_current_middle (menu);
	break;
      case OP_CURRENT_BOTTOM:
	menu_current_bottom (menu);
	break;

#ifdef USE_NNTP
      case OP_GET_PARENT:
	CHECK_MSGCOUNT;
	CHECK_VISIBLE;

      case OP_GET_MESSAGE:
	CHECK_IN_MAILBOX;
	CHECK_READONLY;
	CHECK_ATTACH;
	if (Context->magic == M_NNTP)
	{
	  HEADER *hdr;

	  if (op == OP_GET_MESSAGE)
	  {
	    buf[0] = 0;
	    if (mutt_get_field (_("Enter Message-Id: "),
		buf, sizeof (buf), 0) != 0 || !buf[0])
	      break;
	  }
	  else
	  {
	    LIST *ref = CURHDR->env->references;
	    if (!ref)
	    {
	      mutt_error _("Article has no parent reference.");
	      break;
	    }
	    strfcpy (buf, ref->data, sizeof (buf));
	  }
	  if (!Context->id_hash)
	    Context->id_hash = mutt_make_id_hash (Context);
	  hdr = hash_find (Context->id_hash, buf);
	  if (hdr)
	  {
	    if (hdr->virtual != -1)
	    {
	      menu->current = hdr->virtual;
	      menu->redraw = REDRAW_MOTION_RESYNCH;
	    }
	    else if (hdr->collapsed)
	    {
	      mutt_uncollapse_thread (Context, hdr);
	      mutt_set_virtual (Context);
	      menu->current = hdr->virtual;
	      menu->redraw = REDRAW_MOTION_RESYNCH;
	    }
	    else
	      mutt_error _("Message is not visible in limited view.");
	  }
	  else
	  {
	    int rc;

	    mutt_message (_("Fetching %s from server..."), buf);
	    rc = nntp_check_msgid (Context, buf);
	    if (rc == 0)
	    {
	      hdr = Context->hdrs[Context->msgcount - 1];
	      mutt_sort_headers (Context, 0);
	      menu->current = hdr->virtual;
	      menu->redraw = REDRAW_FULL;
	    }
	    else if (rc > 0)
	      mutt_error (_("Article %s not found on the server."), buf);
	  }
	}
	break;

      case OP_GET_CHILDREN:
      case OP_RECONSTRUCT_THREAD:
	CHECK_MSGCOUNT;
	CHECK_VISIBLE;
	CHECK_READONLY;
	CHECK_ATTACH;
	if (Context->magic == M_NNTP)
	{
	  int oldmsgcount = Context->msgcount;
	  int oldindex = CURHDR->index;
	  int rc = 0;

	  if (!CURHDR->env->message_id)
	  {
	    mutt_error _("No Message-Id. Unable to perform operation.");
	    break;
	  }

	  mutt_message _("Fetching message headers...");
	  if (!Context->id_hash)
	    Context->id_hash = mutt_make_id_hash (Context);
	  strfcpy (buf, CURHDR->env->message_id, sizeof (buf));

	  /* trying to find msgid of the root message */
	  if (op == OP_RECONSTRUCT_THREAD)
	  {
	    LIST *ref = CURHDR->env->references;
	    while (ref)
	    {
	      if (hash_find (Context->id_hash, ref->data) == NULL)
	      {
		rc = nntp_check_msgid (Context, ref->data);
		if (rc < 0)
		  break;
	      }

	      /* the last msgid in References is the root message */
	      if (!ref->next)
		strfcpy (buf, ref->data, sizeof (buf));
	      ref = ref->next;
	    }
	  }

	  /* fetching all child messages */
	  if (rc >= 0)
	    rc = nntp_check_children (Context, buf);

	  /* at least one message has been loaded */
	  if (Context->msgcount > oldmsgcount)
	  {
	    HEADER *hdr;
	    int i, quiet = Context->quiet;

	    if (rc < 0)
	      Context->quiet = 1;
	    mutt_sort_headers (Context, (op == OP_RECONSTRUCT_THREAD));
	    Context->quiet = quiet;

	    /* if the root message was retrieved, move to it */
	    hdr = hash_find (Context->id_hash, buf);
	    if (hdr)
	      menu->current = hdr->virtual;

	    /* try to restore old position */
	    else
	    {
	      for (i = 0; i < Context->msgcount; i++)
	      {
		if (Context->hdrs[i]->index == oldindex)
		{
		  menu->current = Context->hdrs[i]->virtual;
		  /* as an added courtesy, recenter the menu
		   * with the current entry at the middle of the screen */
		  menu_check_recenter (menu);
		  menu_current_middle (menu);
		}
	      }
	    }
	    menu->redraw = REDRAW_FULL;
	  }
	  else if (rc >= 0)
	    mutt_error _("No deleted messages found in the thread.");
	}
	break;
#endif

      case OP_JUMP:

	CHECK_MSGCOUNT;
        CHECK_VISIBLE;
        if (isdigit (LastKey)) mutt_unget_event (LastKey, 0);
	buf[0] = 0;
	if (mutt_get_field (_("Jump to message: "), buf, sizeof (buf), 0) != 0
	    || !buf[0])
	  break;

	if (mutt_atoi (buf, &i) < 0)
	{
	  mutt_error _("Argument must be a message number.");
	  break;
	}

	if (i > 0 && i <= Context->msgcount)
	{
	  for (j = i-1; j < Context->msgcount; j++)
	  {
	    if (Context->hdrs[j]->virtual != -1)
	      break;
	  }
	  if (j >= Context->msgcount)
	  {
	    for (j = i-2; j >= 0; j--)
	    {
	      if (Context->hdrs[j]->virtual != -1)
		break;
	    }
	  }

	  if (j >= 0)
	  {
	    menu->current = Context->hdrs[j]->virtual;
	    if (menu->menu == MENU_PAGER)
	    {
	      op = OP_DISPLAY_MESSAGE;
	      continue;
	    }
	    else
	    menu->redraw = REDRAW_MOTION;
	  }
	  else
	    mutt_error _("That message is not visible.");
	}
	else
	  mutt_error _("Invalid message number.");

	break;

	/* --------------------------------------------------------------------
	 * `index' specific commands
	 */

      case OP_MAIN_DELETE_PATTERN:

	CHECK_MSGCOUNT;
        CHECK_VISIBLE;
	CHECK_READONLY;
        /* L10N: CHECK_ACL */
	CHECK_ACL(M_ACL_DELETE, _("Cannot delete message(s)"));

	CHECK_ATTACH;
	mutt_pattern_func (M_DELETE, _("Delete messages matching: "));
	menu->redraw = REDRAW_INDEX | REDRAW_STATUS;
	break;

#ifdef USE_POP
      case OP_MAIN_FETCH_MAIL:

	CHECK_ATTACH;
	pop_fetch_mail ();
	menu->redraw = REDRAW_FULL;
	break;
#endif /* USE_POP */

      case OP_HELP:

	mutt_help (MENU_MAIN);
	menu->redraw = REDRAW_FULL;
	break;

      case OP_MAIN_SHOW_LIMIT:
	CHECK_IN_MAILBOX;
	if (!Context->pattern)
	   mutt_message _("No limit pattern is in effect.");
	else
	{
	   char buf[STRING];
	   /* L10N: ask for a limit to apply */
	   snprintf (buf, sizeof(buf), _("Limit: %s"),Context->pattern);
           mutt_message ("%s", buf);
	}
        break;

      case OP_LIMIT_CURRENT_THREAD:
      case OP_MAIN_LIMIT:
      case OP_TOGGLE_READ:

	CHECK_IN_MAILBOX;
	menu->oldcurrent = (Context->vcount && menu->current >= 0 && menu->current < Context->vcount) ?
		CURHDR->index : -1;
<<<<<<< HEAD
	if (((op == OP_LIMIT_CURRENT_THREAD) && mutt_limit_current_thread(CURHDR))
	    || ((op == OP_MAIN_LIMIT) && (mutt_pattern_func (M_LIMIT, _("Limit to messages matching: ")) == 0)))
=======
	if (op == OP_TOGGLE_READ)
	{
	  char buf[LONG_STRING];

	  if (!Context->pattern || strncmp (Context->pattern, "!~R!~D~s", 8) != 0)
	  {
	    snprintf (buf, sizeof (buf), "!~R!~D~s%s",
		      Context->pattern ? Context->pattern : ".*");
	    set_option (OPTHIDEREAD);
	  }
	  else
	  {
	    strfcpy (buf, Context->pattern + 8, sizeof(buf));
	    if (!*buf || strncmp (buf, ".*", 2) == 0)
	      snprintf (buf, sizeof(buf), "~A");
	    unset_option (OPTHIDEREAD);
	  }
	  FREE (&Context->pattern);
	  Context->pattern = safe_strdup (buf);
	}
	if ((op == OP_TOGGLE_READ && mutt_pattern_func (M_LIMIT, NULL) == 0) ||
	    mutt_pattern_func (M_LIMIT, _("Limit to messages matching: ")) == 0)
>>>>>>> a614338a
	{
	  if (menu->oldcurrent >= 0)
	  {
	    /* try to find what used to be the current message */
	    menu->current = -1;
	    for (i = 0; i < Context->vcount; i++)
	      if (Context->hdrs[Context->v2r[i]]->index == menu->oldcurrent)
	      {
		menu->current = i;
		break;
	      }
	    if (menu->current < 0) menu->current = 0;
	  }
	  else
	    menu->current = 0;
	  menu->redraw = REDRAW_INDEX | REDRAW_STATUS;
	  if (Context->msgcount && (Sort & SORT_MASK) == SORT_THREADS)
	    mutt_draw_tree (Context);
	  menu->redraw = REDRAW_FULL;
	}
        if (Context->pattern)
	  mutt_message _("To view all messages, limit to \"all\".");
	break;

      case OP_QUIT:

	close = op;
	if (attach_msg)
	{
	 done = 1;
	 break;
	}

	if (query_quadoption (OPT_QUIT, _("Quit Mutt?")) == M_YES)
	{
	  int check;

	  oldcount = Context ? Context->msgcount : 0;

	  if (!Context || (check = mx_close_mailbox (Context, &index_hint)) == 0)
	    done = 1;
	  else
	  {
	    if (check == M_NEW_MAIL || check == M_REOPENED)
	      update_index (menu, Context, check, oldcount, index_hint);

	    menu->redraw = REDRAW_FULL; /* new mail arrived? */
	    set_option (OPTSEARCHINVALID);
	  }
	}
	break;

      case OP_REDRAW:

	clearok (stdscr, TRUE);
	menu->redraw = REDRAW_FULL;
	break;

      case OP_SEARCH:
      case OP_SEARCH_REVERSE:
      case OP_SEARCH_NEXT:
      case OP_SEARCH_OPPOSITE:

	CHECK_MSGCOUNT;
        CHECK_VISIBLE;
	if ((menu->current = mutt_search_command (menu->current, op)) == -1)
	  menu->current = menu->oldcurrent;
	else
	  menu->redraw = REDRAW_MOTION;
	break;

      case OP_SORT:
      case OP_SORT_REVERSE:

	if (mutt_select_sort ((op == OP_SORT_REVERSE)) == 0)
	{
	  if (Context && Context->msgcount)
	  {
	    resort_index (menu);
	    set_option (OPTSEARCHINVALID);
	  }
	  if (menu->menu == MENU_PAGER)
	  {
	    op = OP_DISPLAY_MESSAGE;
	    continue;
	  }
	  menu->redraw |= REDRAW_STATUS;
	}
	break;

      case OP_TAG:

	CHECK_MSGCOUNT;
        CHECK_VISIBLE;
	if (tag && !option (OPTAUTOTAG))
	{
	  for (j = 0; j < Context->vcount; j++)
	    mutt_set_flag (Context, Context->hdrs[Context->v2r[j]], M_TAG, 0);
	  menu->redraw = REDRAW_STATUS | REDRAW_INDEX;
	}
	else
	{
	  mutt_set_flag (Context, CURHDR, M_TAG, !CURHDR->tagged);

	  Context->last_tag = CURHDR->tagged ? CURHDR :
	    ((Context->last_tag == CURHDR && !CURHDR->tagged)
	     ? NULL : Context->last_tag);

	  menu->redraw = REDRAW_STATUS;
	  if (option (OPTRESOLVE) && menu->current < Context->vcount - 1)
	  {
	    menu->current++;
	    menu->redraw |= REDRAW_MOTION_RESYNCH;
	  }
	  else
	    menu->redraw |= REDRAW_CURRENT;
	}
	break;

      case OP_MAIN_TAG_PATTERN:

	CHECK_MSGCOUNT;
        CHECK_VISIBLE;
	mutt_pattern_func (M_TAG, _("Tag messages matching: "));
	menu->redraw = REDRAW_INDEX | REDRAW_STATUS;
	break;

      case OP_MAIN_UNDELETE_PATTERN:

	CHECK_MSGCOUNT;
        CHECK_VISIBLE;
	CHECK_READONLY;
        /* L10N: CHECK_ACL */
	CHECK_ACL(M_ACL_DELETE, _("Cannot undelete message(s)"));

	if (mutt_pattern_func (M_UNDELETE, _("Undelete messages matching: ")) == 0)
	  menu->redraw = REDRAW_INDEX | REDRAW_STATUS;
	break;

      case OP_MAIN_UNTAG_PATTERN:

	CHECK_MSGCOUNT;
        CHECK_VISIBLE;
	if (mutt_pattern_func (M_UNTAG, _("Untag messages matching: ")) == 0)
	  menu->redraw = REDRAW_INDEX | REDRAW_STATUS;
	break;

	/* --------------------------------------------------------------------
	 * The following operations can be performed inside of the pager.
	 */

#ifdef USE_IMAP
      case OP_MAIN_IMAP_FETCH:
	if (Context && Context->magic == M_IMAP)
	  imap_check_mailbox (Context, &index_hint, 1);
        break;

      case OP_MAIN_IMAP_LOGOUT_ALL:
	if (Context && Context->magic == M_IMAP)
	{
	  if (mx_close_mailbox (Context, &index_hint) != 0)
	  {
	    set_option (OPTSEARCHINVALID);
	    menu->redraw = REDRAW_FULL;
	    break;
	  }
	  FREE (&Context);
	}
	imap_logout_all();
	mutt_message _("Logged out of IMAP servers.");
	set_option (OPTSEARCHINVALID);
	menu->redraw = REDRAW_FULL;
	break;
#endif

      case OP_MAIN_SYNC_FOLDER:

	if (Context && !Context->msgcount)
	  break;

	CHECK_MSGCOUNT;
#ifdef USE_SIDEBAR
	CHECK_VISIBLE;
#endif
	CHECK_READONLY;
	{
	  int oldvcount = Context->vcount;
	  int oldcount  = Context->msgcount;
	  int check, newidx;
	  HEADER *newhdr = NULL;

	  /* don't attempt to move the cursor if there are no visible messages in the current limit */
	  if (menu->current < Context->vcount)
	  {
	    /* threads may be reordered, so figure out what header the cursor
	     * should be on. #3092 */
	    newidx = menu->current;
	    if (CURHDR->deleted)
	      newidx = ci_next_undeleted (menu->current);
	    if (newidx < 0)
	      newidx = ci_previous_undeleted (menu->current);
	    if (newidx >= 0)
	      newhdr = Context->hdrs[Context->v2r[newidx]];
	  }

	  if ((check = mx_sync_mailbox (Context, &index_hint)) == 0)
	  {
	    if (newhdr && Context->vcount != oldvcount)
	      for (j = 0; j < Context->vcount; j++)
	      {
		if (Context->hdrs[Context->v2r[j]] == newhdr)
		{
		  menu->current = j;
		  break;
		}
	      }
	    set_option (OPTSEARCHINVALID);
	  }
	  else if (check == M_NEW_MAIL || check == M_REOPENED)
	    update_index (menu, Context, check, oldcount, index_hint);

	  /*
	   * do a sanity check even if mx_sync_mailbox failed.
	   */

	  if (menu->current < 0 || menu->current >= Context->vcount)
	    menu->current = ci_first_message ();
	}

	/* check for a fatal error, or all messages deleted */
	if (!Context->path)
	  FREE (&Context);

	/* if we were in the pager, redisplay the message */
	if (menu->menu == MENU_PAGER)
	{
	  op = OP_DISPLAY_MESSAGE;
	  continue;
	}
        else
	  menu->redraw = REDRAW_FULL;
	break;

      case OP_MAIN_QUASI_DELETE:
	if (tag) {
	  for (j = 0; j < Context->vcount; j++) {
	    if (Context->hdrs[Context->v2r[j]]->tagged) {
	      Context->hdrs[Context->v2r[j]]->quasi_deleted = TRUE;
	      Context->changed = TRUE;
	    }
	  }
	} else {
	  CURHDR->quasi_deleted = TRUE;
	  Context->changed = 1;
	}
	break;

#ifdef USE_NOTMUCH
      case OP_MAIN_ENTIRE_THREAD:
      {
	int oldcount  = Context->msgcount;
	if (Context->magic != M_NOTMUCH) {
	  mutt_message _("No virtual folder, aborting.");
	  break;
	}
	CHECK_MSGCOUNT;
        CHECK_VISIBLE;
	if (nm_read_entire_thread(Context, CURHDR) < 0) {
	   mutt_message _("Failed to read thread, aborting.");
	   break;
	}
	if (oldcount < Context->msgcount) {
		HEADER *oldcur = CURHDR;

		if ((Sort & SORT_MASK) == SORT_THREADS)
			mutt_sort_headers (Context, 0);
		menu->current = oldcur->virtual;
		menu->redraw = REDRAW_STATUS | REDRAW_INDEX;

		if (oldcur->collapsed || Context->collapsed) {
			menu->current = mutt_uncollapse_thread(Context, CURHDR);
			mutt_set_virtual(Context);
		}
	}
	if (menu->menu == MENU_PAGER)
	{
	  op = OP_DISPLAY_MESSAGE;
	  continue;
	}
	break;
      }

      case OP_MAIN_MODIFY_LABELS:
      case OP_MAIN_MODIFY_LABELS_THEN_HIDE:
      {
	if (Context->magic != M_NOTMUCH) {
	  mutt_message _("No virtual folder, aborting.");
	  break;
	}
	CHECK_MSGCOUNT;
        CHECK_VISIBLE;
	*buf = '\0';
	if (mutt_get_field ("Add/remove labels: ", buf, sizeof (buf), M_NM_TAG) || !*buf)
	{
          mutt_message _("No label specified, aborting.");
          break;
        }
	if (tag)
	{
	  char msgbuf[STRING];
	  progress_t progress;
	  int px;

	  if (!Context->quiet) {
	    snprintf(msgbuf, sizeof (msgbuf), _("Update labels..."));
	    mutt_progress_init(&progress, msgbuf, M_PROGRESS_MSG,
				   1, Context->tagged);
	  }
	  nm_longrun_init(Context, TRUE);
	  for (px = 0, j = 0; j < Context->vcount; j++) {
	    if (Context->hdrs[Context->v2r[j]]->tagged) {
	      if (!Context->quiet)
		mutt_progress_update(&progress, ++px, -1);
	      nm_modify_message_tags(Context, Context->hdrs[Context->v2r[j]], buf);
	      if (op == OP_MAIN_MODIFY_LABELS_THEN_HIDE)
	      {
		Context->hdrs[Context->v2r[j]]->quasi_deleted = TRUE;
	        Context->changed = TRUE;
	      }
	    }
	  }
	  nm_longrun_done(Context);
	  menu->redraw = REDRAW_STATUS | REDRAW_INDEX;
	}
	else
	{
	  if (nm_modify_message_tags(Context, CURHDR, buf)) {
	    mutt_message _("Failed to modify labels, aborting.");
	    break;
	  }
	  if (op == OP_MAIN_MODIFY_LABELS_THEN_HIDE)
	  {
	    CURHDR->quasi_deleted = TRUE;
	    Context->changed = TRUE;
	  }
	  if (menu->menu == MENU_PAGER)
	  {
	    op = OP_DISPLAY_MESSAGE;
	    continue;
	  }
	  if (option (OPTRESOLVE))
	  {
	    if ((menu->current = ci_next_undeleted (menu->current)) == -1)
	    {
	      menu->current = menu->oldcurrent;
	      menu->redraw = REDRAW_CURRENT;
	    }
	    else
	      menu->redraw = REDRAW_MOTION_RESYNCH;
	  }
	  else
	    menu->redraw = REDRAW_CURRENT;
	}
	menu->redraw |= REDRAW_STATUS;
	break;
      }

      case OP_MAIN_VFOLDER_FROM_QUERY:
	buf[0] = '\0';
        if (mutt_get_field ("Query: ", buf, sizeof (buf), M_NM_QUERY) != 0 || !buf[0])
        {
          mutt_message _("No query, aborting.");
          break;
        }
	if (!nm_uri_from_query(Context, buf, sizeof (buf)))
	  mutt_message _("Failed to create query, aborting.");
	else
	  main_change_folder(menu, op, buf, sizeof (buf), &oldcount, &index_hint);
	break;

      case OP_MAIN_CHANGE_VFOLDER:
#endif
#ifdef USE_SIDEBAR
      case OP_SIDEBAR_OPEN:
#endif
      case OP_MAIN_CHANGE_FOLDER:
      case OP_MAIN_NEXT_UNREAD_MAILBOX:
      case OP_MAIN_CHANGE_FOLDER_READONLY:
#ifdef USE_NNTP
      case OP_MAIN_CHANGE_GROUP:
      case OP_MAIN_CHANGE_GROUP_READONLY:
	unset_option (OPTNEWS);
#endif
	if (attach_msg || option (OPTREADONLY) ||
#ifdef USE_NNTP
	    op == OP_MAIN_CHANGE_GROUP_READONLY ||
#endif
	    op == OP_MAIN_CHANGE_FOLDER_READONLY)
	  flags = M_READONLY;
	else
	  flags = 0;

	if (flags)
          cp = _("Open mailbox in read-only mode");
#ifdef USE_NOTMUCH
        else if (op == OP_MAIN_CHANGE_VFOLDER)
	  cp = _("Open virtual folder");
#endif
	else
          cp = _("Open mailbox");

	buf[0] = '\0';
	if ((op == OP_MAIN_NEXT_UNREAD_MAILBOX) && Context && Context->path)
	{
	  strfcpy (buf, Context->path, sizeof (buf));
	  mutt_pretty_mailbox (buf, sizeof (buf));
	  mutt_buffy (buf, sizeof (buf));
	  if (!buf[0])
	  {
	    mutt_error _("No mailboxes have new mail");
	    break;
	  }
	}
#ifdef USE_NOTMUCH
	else if (op == OP_MAIN_CHANGE_VFOLDER) {
	  if (Context->magic == M_NOTMUCH) {
		  strfcpy(buf, Context->path, sizeof (buf));
		  mutt_buffy_vfolder (buf, sizeof (buf));
	  }
	  mutt_enter_vfolder (cp, buf, sizeof (buf), &menu->redraw, 1);
	  if (!buf[0])
	  {
	    CLEARLINE (LINES-1);
	    break;
	  }
	}
#endif
	else
	{
#ifdef USE_NNTP
	  if (op == OP_MAIN_CHANGE_GROUP ||
	      op == OP_MAIN_CHANGE_GROUP_READONLY)
	  {
	    set_option (OPTNEWS);
	    CurrentNewsSrv = nntp_select_server (NewsServer, 0);
	    if (!CurrentNewsSrv)
	      break;
	    if (flags)
	      cp = _("Open newsgroup in read-only mode");
	    else
	      cp = _("Open newsgroup");
	    nntp_buffy (buf, sizeof (buf));
	  }
	  else
#endif
	  mutt_buffy (buf, sizeof (buf));

#ifdef USE_SIDEBAR
	  if (op == OP_SIDEBAR_OPEN) {
	    const char *path = sb_get_highlight();
	    if (!path)
	      break;
	    strncpy (buf, path, sizeof (buf));
	  } else
#endif
	  if (mutt_enter_fname (cp, buf, sizeof (buf), &menu->redraw, 1) == -1)
	  {
	    if (menu->menu == MENU_PAGER)
	    {
	      op = OP_DISPLAY_MESSAGE;
	      continue;
	    }
	    else
	      break;
	  }
	  if (!buf[0])
	  {
	    CLEARLINE (LINES-1);
	    break;
	  }
	}

<<<<<<< HEAD
	main_change_folder(menu, op, buf, sizeof (buf), &oldcount, &index_hint);
=======
#ifdef USE_NNTP
	if (option (OPTNEWS))
	{
	  unset_option (OPTNEWS);
	  nntp_expand_path (buf, sizeof (buf), &CurrentNewsSrv->conn->account);
	}
	else
#endif
	mutt_expand_path (buf, sizeof (buf));
	if (mx_get_magic (buf) <= 0)
	{
	  mutt_error (_("%s is not a mailbox."), buf);
	  break;
	}
	mutt_str_replace (&CurrentFolder, buf);

	/* keepalive failure in mutt_enter_fname may kill connection. #3028 */
	if (Context && !Context->path)
	  FREE (&Context);

        if (Context)
        {
	  int check;

	  mutt_str_replace (&LastFolder, Context->path);
	  oldcount = Context ? Context->msgcount : 0;

	  if ((check = mx_close_mailbox (Context, &index_hint)) != 0)
	  {
	    if (check == M_NEW_MAIL || check == M_REOPENED)
	      update_index (menu, Context, check, oldcount, index_hint);

	    set_option (OPTSEARCHINVALID);
	    menu->redraw = REDRAW_INDEX | REDRAW_STATUS;
	    break;
	  }
	  FREE (&Context);
	}

        mutt_sleep (0);

	/* Set CurrentMenu to MENU_MAIN before executing any folder
	 * hooks so that all the index menu functions are available to
	 * the exec command.
	 */

	CurrentMenu = MENU_MAIN;
	mutt_folder_hook (buf);

	if ((Context = mx_open_mailbox (buf, flags, NULL)) != NULL)
	{
	  menu->current = ci_first_message ();
	}
	else
	  menu->current = 0;

#ifdef USE_NNTP
	/* mutt_buffy_check() must be done with mail-reader mode! */
	menu->help = mutt_compile_help (helpstr, sizeof (helpstr), MENU_MAIN,
	  (Context && (Context->magic == M_NNTP)) ? IndexNewsHelp : IndexHelp);
#endif
	mutt_clear_error ();
	mutt_buffy_check(1); /* force the buffy check after we have changed
			      the folder */
	menu->redraw = REDRAW_FULL;
	set_option (OPTSEARCHINVALID);
>>>>>>> a614338a
	break;

      case OP_DISPLAY_MESSAGE:
      case OP_DISPLAY_HEADERS: /* don't weed the headers */

	CHECK_MSGCOUNT;
        CHECK_VISIBLE;
	/*
	 * toggle the weeding of headers so that a user can press the key
	 * again while reading the message.
	 */
	if (op == OP_DISPLAY_HEADERS)
	  toggle_option (OPTWEED);

	unset_option (OPTNEEDRESORT);

	if ((Sort & SORT_MASK) == SORT_THREADS && CURHDR->collapsed)
	{
	  mutt_uncollapse_thread (Context, CURHDR);
	  mutt_set_virtual (Context);
	  if (option (OPTUNCOLLAPSEJUMP))
	    menu->current = mutt_thread_next_unread (Context, CURHDR);
	}

	if (option (OPTPGPAUTODEC) && (tag || !(CURHDR->security & PGP_TRADITIONAL_CHECKED)))
	  mutt_check_traditional_pgp (tag ? NULL : CURHDR, &menu->redraw);
	if ((op = mutt_display_message (CURHDR)) == -1)
	{
	  unset_option (OPTNEEDRESORT);
	  break;
	}

	menu->menu = MENU_PAGER;
 	menu->oldcurrent = menu->current;
	continue;

      case OP_EXIT:

	close = op;
	if (menu->menu == MENU_MAIN && attach_msg)
	{
	 done = 1;
	 break;
	}

	if ((menu->menu == MENU_MAIN)
	    && (query_quadoption (OPT_QUIT,
				  _("Exit Mutt without saving?")) == M_YES))
	{
	  if (Context)
	  {
	    mx_fastclose_mailbox (Context);
	    FREE (&Context);
	  }
	  done = 1;
	}
	break;

      case OP_MAIN_BREAK_THREAD:

	CHECK_MSGCOUNT;
        CHECK_VISIBLE;
	CHECK_READONLY;
	CHECK_ACL(M_ACL_WRITE, _("Cannot break thread"));

        if ((Sort & SORT_MASK) != SORT_THREADS)
	  mutt_error _("Threading is not enabled.");
	else if (CURHDR->env->in_reply_to || CURHDR->env->references)
	{
	  {
	    HEADER *oldcur = CURHDR;

	    mutt_break_thread (CURHDR);
	    mutt_sort_headers (Context, 1);
	    menu->current = oldcur->virtual;
	  }

	  Context->changed = 1;
	  mutt_message _("Thread broken");

	  if (menu->menu == MENU_PAGER)
	  {
	    op = OP_DISPLAY_MESSAGE;
	    continue;
	  }
	  else
	    menu->redraw |= REDRAW_INDEX;
	}
	else
	  mutt_error _("Thread cannot be broken, message is not part of a thread");

	break;

      case OP_MAIN_LINK_THREADS:

	CHECK_MSGCOUNT;
        CHECK_VISIBLE;
	CHECK_READONLY;
        /* L10N: CHECK_ACL */
	CHECK_ACL(M_ACL_WRITE, _("Cannot link threads"));

        if ((Sort & SORT_MASK) != SORT_THREADS)
	  mutt_error _("Threading is not enabled.");
	else if (!CURHDR->env->message_id)
	  mutt_error _("No Message-ID: header available to link thread");
	else if (!tag && (!Context->last_tag || !Context->last_tag->tagged))
	  mutt_error _("First, please tag a message to be linked here");
	else
	{
	  HEADER *oldcur = CURHDR;

	  if (mutt_link_threads (CURHDR, tag ? NULL : Context->last_tag,
				 Context))
	  {
	    mutt_sort_headers (Context, 1);
	    menu->current = oldcur->virtual;

	    Context->changed = 1;
	    mutt_message _("Threads linked");
	  }
	  else
	    mutt_error _("No thread linked");
	}

	if (menu->menu == MENU_PAGER)
	{
	  op = OP_DISPLAY_MESSAGE;
	  continue;
	}
	else
	  menu->redraw |= REDRAW_STATUS | REDRAW_INDEX;

	break;

      case OP_EDIT_TYPE:

	CHECK_MSGCOUNT;
        CHECK_VISIBLE;
	CHECK_ATTACH;
	mutt_edit_content_type (CURHDR, CURHDR->content, NULL);
	/* if we were in the pager, redisplay the message */
	if (menu->menu == MENU_PAGER)
	{
	  op = OP_DISPLAY_MESSAGE;
	  continue;
	}
        else
	  menu->redraw = REDRAW_CURRENT;
	break;

      case OP_MAIN_NEXT_UNDELETED:

	CHECK_MSGCOUNT;
        CHECK_VISIBLE;
	if (menu->current >= Context->vcount - 1)
	{
	  if (menu->menu == MENU_MAIN)
	    mutt_error _("You are on the last message.");
	  break;
	}
	if ((menu->current = ci_next_undeleted (menu->current)) == -1)
	{
	  menu->current = menu->oldcurrent;
	  if (menu->menu == MENU_MAIN)
	    mutt_error _("No undeleted messages.");
	}
	else if (menu->menu == MENU_PAGER)
	{
	  op = OP_DISPLAY_MESSAGE;
	  continue;
	}
	else
	  menu->redraw = REDRAW_MOTION;
	break;

      case OP_NEXT_ENTRY:

	CHECK_MSGCOUNT;
        CHECK_VISIBLE;
	if (menu->current >= Context->vcount - 1)
	{
	  if (menu->menu == MENU_MAIN)
	    mutt_error _("You are on the last message.");
	  break;
	}
	menu->current++;
	if (menu->menu == MENU_PAGER)
	{
	  op = OP_DISPLAY_MESSAGE;
	  continue;
	}
	else
	  menu->redraw = REDRAW_MOTION;
	break;

      case OP_MAIN_PREV_UNDELETED:

	CHECK_MSGCOUNT;
        CHECK_VISIBLE;
	if (menu->current < 1)
	{
	  mutt_error _("You are on the first message.");
	  break;
	}
	if ((menu->current = ci_previous_undeleted (menu->current)) == -1)
	{
	  menu->current = menu->oldcurrent;
	  if (menu->menu == MENU_MAIN)
	    mutt_error _("No undeleted messages.");
	}
	else if (menu->menu == MENU_PAGER)
	{
	  op = OP_DISPLAY_MESSAGE;
	  continue;
	}
	else
	  menu->redraw = REDRAW_MOTION;
	break;

      case OP_PREV_ENTRY:

	CHECK_MSGCOUNT;
        CHECK_VISIBLE;
	if (menu->current < 1)
	{
	  if (menu->menu == MENU_MAIN) mutt_error _("You are on the first message.");
	  break;
	}
	menu->current--;
	if (menu->menu == MENU_PAGER)
	{
	  op = OP_DISPLAY_MESSAGE;
	  continue;
	}
	else
	  menu->redraw = REDRAW_MOTION;
	break;

      case OP_DECRYPT_COPY:
      case OP_DECRYPT_SAVE:
        if (!WithCrypto)
          break;
        /* fall thru */
      case OP_COPY_MESSAGE:
      case OP_SAVE:
      case OP_DECODE_COPY:
      case OP_DECODE_SAVE:
	CHECK_MSGCOUNT;
        CHECK_VISIBLE;
        if (mutt_save_message (tag ? NULL : CURHDR,
			       (op == OP_DECRYPT_SAVE) ||
			       (op == OP_SAVE) || (op == OP_DECODE_SAVE),
			       (op == OP_DECODE_SAVE) || (op == OP_DECODE_COPY),
			       (op == OP_DECRYPT_SAVE) || (op == OP_DECRYPT_COPY) ||
			       0,
			       &menu->redraw) == 0 &&
	     (op == OP_SAVE || op == OP_DECODE_SAVE || op == OP_DECRYPT_SAVE)
	    )
	{
	  if (tag)
	    menu->redraw |= REDRAW_INDEX;
	  else if (option (OPTRESOLVE))
	  {
	    if ((menu->current = ci_next_undeleted (menu->current)) == -1)
	    {
	      menu->current = menu->oldcurrent;
	      menu->redraw |= REDRAW_CURRENT;
	    }
	    else
	      menu->redraw |= REDRAW_MOTION_RESYNCH;
	  }
	  else
	    menu->redraw |= REDRAW_CURRENT;
	}
	break;

      case OP_MAIN_NEXT_NEW:
      case OP_MAIN_NEXT_UNREAD:
      case OP_MAIN_PREV_NEW:
      case OP_MAIN_PREV_UNREAD:
      case OP_MAIN_NEXT_NEW_THEN_UNREAD:
      case OP_MAIN_PREV_NEW_THEN_UNREAD:

      {
	int first_unread = -1;
	int first_new    = -1;

	CHECK_MSGCOUNT;
        CHECK_VISIBLE;

	i = menu->current;
	menu->current = -1;
	for (j = 0; j != Context->vcount; j++)
	{
#define CURHDRi Context->hdrs[Context->v2r[i]]
	  if (op == OP_MAIN_NEXT_NEW || op == OP_MAIN_NEXT_UNREAD || op == OP_MAIN_NEXT_NEW_THEN_UNREAD)
	  {
	    i++;
	    if (i > Context->vcount - 1)
	    {
	      mutt_message _("Search wrapped to top.");
	      i = 0;
	    }
	  }
	  else
	  {
	    i--;
	    if (i < 0)
	    {
	      mutt_message _("Search wrapped to bottom.");
	      i = Context->vcount - 1;
	    }
	  }

	  if (CURHDRi->collapsed && (Sort & SORT_MASK) == SORT_THREADS)
	  {
	    if (UNREAD (CURHDRi) && first_unread == -1)
	      first_unread = i;
	    if (UNREAD (CURHDRi) == 1 && first_new == -1)
	      first_new = i;
	  }
	  else if ((!CURHDRi->deleted && !CURHDRi->read))
	  {
	    if (first_unread == -1)
	      first_unread = i;
	    if ((!CURHDRi->old) && first_new == -1)
	      first_new = i;
	  }

	  if ((op == OP_MAIN_NEXT_UNREAD || op == OP_MAIN_PREV_UNREAD) &&
	      first_unread != -1)
	    break;
	  if ((op == OP_MAIN_NEXT_NEW || op == OP_MAIN_PREV_NEW ||
	       op == OP_MAIN_NEXT_NEW_THEN_UNREAD || op == OP_MAIN_PREV_NEW_THEN_UNREAD)
	      && first_new != -1)
	    break;
	}
#undef CURHDRi
	if ((op == OP_MAIN_NEXT_NEW || op == OP_MAIN_PREV_NEW ||
	     op == OP_MAIN_NEXT_NEW_THEN_UNREAD || op == OP_MAIN_PREV_NEW_THEN_UNREAD)
	    && first_new != -1)
	  menu->current = first_new;
	else if ((op == OP_MAIN_NEXT_UNREAD || op == OP_MAIN_PREV_UNREAD ||
		  op == OP_MAIN_NEXT_NEW_THEN_UNREAD || op == OP_MAIN_PREV_NEW_THEN_UNREAD)
		 && first_unread != -1)
	  menu->current = first_unread;

	if (menu->current == -1)
	{
	  menu->current = menu->oldcurrent;
	  if (op == OP_MAIN_NEXT_NEW || op == OP_MAIN_PREV_NEW)
          {
            if (Context->pattern)
              mutt_error (_("No new messages in this limited view."));
            else
              mutt_error (_("No new messages."));
          }
          else
          {
            if (Context->pattern)
              mutt_error (_("No unread messages in this limited view."));
            else
              mutt_error (_("No unread messages."));
          }
	}
	else if (menu->menu == MENU_PAGER)
	{
	  op = OP_DISPLAY_MESSAGE;
	  continue;
	}
	else
	  menu->redraw = REDRAW_MOTION;
	break;
      }
      case OP_FLAG_MESSAGE:

	CHECK_MSGCOUNT;
        CHECK_VISIBLE;
	CHECK_READONLY;
        /* L10N: CHECK_ACL */
	CHECK_ACL(M_ACL_WRITE, _("Cannot flag message"));

        if (tag)
        {
	  for (j = 0; j < Context->vcount; j++)
	  {
	    if (Context->hdrs[Context->v2r[j]]->tagged)
	      mutt_set_flag (Context, Context->hdrs[Context->v2r[j]],
			     M_FLAG, !Context->hdrs[Context->v2r[j]]->flagged);
	  }

	  menu->redraw |= REDRAW_INDEX;
	}
        else
        {
	  mutt_set_flag (Context, CURHDR, M_FLAG, !CURHDR->flagged);
	  if (option (OPTRESOLVE))
	  {
	    if ((menu->current = ci_next_undeleted (menu->current)) == -1)
	    {
	      menu->current = menu->oldcurrent;
	      menu->redraw = REDRAW_CURRENT;
	    }
	    else
	      menu->redraw = REDRAW_MOTION_RESYNCH;
	  }
	  else
	    menu->redraw = REDRAW_CURRENT;
	}
	menu->redraw |= REDRAW_STATUS;
	break;

      case OP_TOGGLE_NEW:

	CHECK_MSGCOUNT;
        CHECK_VISIBLE;
	CHECK_READONLY;
        /* L10N: CHECK_ACL */
	CHECK_ACL(M_ACL_SEEN, _("Cannot toggle new"));

	if (tag)
	{
	  for (j = 0; j < Context->vcount; j++)
	  {
	    if (Context->hdrs[Context->v2r[j]]->tagged)
	    {
	      if (Context->hdrs[Context->v2r[j]]->read ||
		  Context->hdrs[Context->v2r[j]]->old)
		mutt_set_flag (Context, Context->hdrs[Context->v2r[j]], M_NEW, 1);
	      else
		mutt_set_flag (Context, Context->hdrs[Context->v2r[j]], M_READ, 1);
	    }
	  }
	  menu->redraw = REDRAW_STATUS | REDRAW_INDEX;
	}
	else
	{
	  if (CURHDR->read || CURHDR->old)
	    mutt_set_flag (Context, CURHDR, M_NEW, 1);
	  else
	    mutt_set_flag (Context, CURHDR, M_READ, 1);

	  if (option (OPTRESOLVE))
	  {
	    if ((menu->current = ci_next_undeleted (menu->current)) == -1)
	    {
	      menu->current = menu->oldcurrent;
	      menu->redraw = REDRAW_CURRENT;
	    }
	    else
	      menu->redraw = REDRAW_MOTION_RESYNCH;
	  }
	  else
	    menu->redraw = REDRAW_CURRENT;
	  menu->redraw |= REDRAW_STATUS;
	}
	break;

      case OP_TOGGLE_WRITE:

	CHECK_IN_MAILBOX;
	if (mx_toggle_write (Context) == 0)
	  menu->redraw |= REDRAW_STATUS;
	break;

      case OP_MAIN_NEXT_THREAD:
      case OP_MAIN_NEXT_SUBTHREAD:
      case OP_MAIN_PREV_THREAD:
      case OP_MAIN_PREV_SUBTHREAD:

	CHECK_MSGCOUNT;
        CHECK_VISIBLE;
	switch (op)
	{
	  case OP_MAIN_NEXT_THREAD:
	    menu->current = mutt_next_thread (CURHDR);
	    break;

	  case OP_MAIN_NEXT_SUBTHREAD:
	    menu->current = mutt_next_subthread (CURHDR);
	    break;

	  case OP_MAIN_PREV_THREAD:
	    menu->current = mutt_previous_thread (CURHDR);
	    break;

	  case OP_MAIN_PREV_SUBTHREAD:
	    menu->current = mutt_previous_subthread (CURHDR);
	    break;
	}

	if (menu->current < 0)
	{
	  menu->current = menu->oldcurrent;
	  if (op == OP_MAIN_NEXT_THREAD || op == OP_MAIN_NEXT_SUBTHREAD)
	    mutt_error _("No more threads.");
	  else
	    mutt_error _("You are on the first thread.");
	}
	else if (menu->menu == MENU_PAGER)
	{
	  op = OP_DISPLAY_MESSAGE;
	  continue;
	}
	else
	  menu->redraw = REDRAW_MOTION;
	break;

      case OP_MAIN_PARENT_MESSAGE:

	CHECK_MSGCOUNT;
        CHECK_VISIBLE;

	if ((menu->current = mutt_parent_message (Context, CURHDR)) < 0)
	{
	  menu->current = menu->oldcurrent;
	}
	else if (menu->menu == MENU_PAGER)
        {
          op = OP_DISPLAY_MESSAGE;
          continue;
        }
        else
          menu->redraw = REDRAW_MOTION;
	break;

      case OP_MAIN_SET_FLAG:
      case OP_MAIN_CLEAR_FLAG:

	CHECK_MSGCOUNT;
        CHECK_VISIBLE;
	CHECK_READONLY;
	/* CHECK_ACL(M_ACL_WRITE); */

	if (mutt_change_flag (tag ? NULL : CURHDR, (op == OP_MAIN_SET_FLAG)) == 0)
	{
	  menu->redraw = REDRAW_STATUS;
	  if (tag)
	    menu->redraw |= REDRAW_INDEX;
	  else if (option (OPTRESOLVE))
	  {
	    if ((menu->current = ci_next_undeleted (menu->current)) == -1)
	    {
	      menu->current = menu->oldcurrent;
	      menu->redraw |= REDRAW_CURRENT;
	    }
	    else
	      menu->redraw |= REDRAW_MOTION_RESYNCH;
	  }
	  else
	    menu->redraw |= REDRAW_CURRENT;
	}
	break;

      case OP_MAIN_COLLAPSE_THREAD:
	CHECK_MSGCOUNT;
        CHECK_VISIBLE;

        if ((Sort & SORT_MASK) != SORT_THREADS)
        {
	  mutt_error _("Threading is not enabled.");
	  break;
	}

	if (CURHDR->collapsed)
	{
	  menu->current = mutt_uncollapse_thread (Context, CURHDR);
	  mutt_set_virtual (Context);
	  if (option (OPTUNCOLLAPSEJUMP))
	    menu->current = mutt_thread_next_unread (Context, CURHDR);
	}
	else if (option (OPTCOLLAPSEUNREAD) || !UNREAD (CURHDR))
	{
	  menu->current = mutt_collapse_thread (Context, CURHDR);
	  mutt_set_virtual (Context);
	}
	else
	{
	  mutt_error _("Thread contains unread messages.");
	  break;
	}

	menu->redraw = REDRAW_INDEX | REDRAW_STATUS;

       break;

      case OP_MAIN_COLLAPSE_ALL:
        CHECK_MSGCOUNT;
        CHECK_VISIBLE;

        if ((Sort & SORT_MASK) != SORT_THREADS)
        {
	  mutt_error _("Threading is not enabled.");
	  break;
	}

        {
	  HEADER *h, *base;
	  THREAD *thread, *top;
	  int final;

	  if (CURHDR->collapsed)
	    final = mutt_uncollapse_thread (Context, CURHDR);
	  else if (option (OPTCOLLAPSEUNREAD) || !UNREAD (CURHDR))
	    final = mutt_collapse_thread (Context, CURHDR);
	  else
	    final = CURHDR->virtual;

	  base = Context->hdrs[Context->v2r[final]];

	  top = Context->tree;
	  Context->collapsed = !Context->collapsed;
	  while ((thread = top) != NULL)
	  {
	    while (!thread->message)
	      thread = thread->child;
	    h = thread->message;

	    if (h->collapsed != Context->collapsed)
	    {
	      if (h->collapsed)
		mutt_uncollapse_thread (Context, h);
	      else if (option (OPTCOLLAPSEUNREAD) || !UNREAD (h))
		mutt_collapse_thread (Context, h);
	    }
	    top = top->next;
	  }

	  mutt_set_virtual (Context);
	  for (j = 0; j < Context->vcount; j++)
	  {
	    if (Context->hdrs[Context->v2r[j]]->index == base->index)
	    {
	      menu->current = j;
	      break;
	    }
	  }

	  menu->redraw = REDRAW_INDEX | REDRAW_STATUS;
	}
	break;

      /* --------------------------------------------------------------------
       * These functions are invoked directly from the internal-pager
       */

      case OP_BOUNCE_MESSAGE:

	CHECK_ATTACH;
	CHECK_MSGCOUNT;
        CHECK_VISIBLE;
	ci_bounce_message (tag ? NULL : CURHDR, &menu->redraw);
	break;

      case OP_CREATE_ALIAS:

        mutt_create_alias (Context && Context->vcount ? CURHDR->env : NULL, NULL);
	MAYBE_REDRAW (menu->redraw);
        menu->redraw |= REDRAW_CURRENT;
	break;

      case OP_QUERY:
	CHECK_ATTACH;
	mutt_query_menu (NULL, 0);
	MAYBE_REDRAW (menu->redraw);
	break;

      case OP_PURGE_MESSAGE:
      case OP_DELETE:

	CHECK_MSGCOUNT;
        CHECK_VISIBLE;
	CHECK_READONLY;
        /* L10N: CHECK_ACL */
	CHECK_ACL(M_ACL_DELETE, _("Cannot delete message"));

	if (tag)
	{
	  mutt_tag_set_flag (M_DELETE, 1);
	  mutt_tag_set_flag (M_PURGED, (op != OP_PURGE_MESSAGE) ? 0 : 1);
	  if (option (OPTDELETEUNTAG))
	    mutt_tag_set_flag (M_TAG, 0);
	  menu->redraw = REDRAW_INDEX;
	}
	else
	{
	  mutt_set_flag (Context, CURHDR, M_DELETE, 1);
	  mutt_set_flag (Context, CURHDR, M_PURGED,
			 (op != OP_PURGE_MESSAGE) ? 0 : 1);
	  if (option (OPTDELETEUNTAG))
	    mutt_set_flag (Context, CURHDR, M_TAG, 0);
	  if (option (OPTRESOLVE))
	  {
	    if ((menu->current = ci_next_undeleted (menu->current)) == -1)
	    {
	      menu->current = menu->oldcurrent;
	      menu->redraw = REDRAW_CURRENT;
	    }
	    else if (menu->menu == MENU_PAGER)
	    {
	      op = OP_DISPLAY_MESSAGE;
	      continue;
	    }
	    else
	      menu->redraw |= REDRAW_MOTION_RESYNCH;
	  }
	  else
	    menu->redraw = REDRAW_CURRENT;
	}
	menu->redraw |= REDRAW_STATUS;
	break;

      case OP_DELETE_THREAD:
      case OP_DELETE_SUBTHREAD:

	CHECK_MSGCOUNT;
        CHECK_VISIBLE;
	CHECK_READONLY;
        /* L10N: CHECK_ACL */
	CHECK_ACL(M_ACL_DELETE, _("Cannot delete message(s)"));

	rc = mutt_thread_set_flag (CURHDR, M_DELETE, 1,
				   op == OP_DELETE_THREAD ? 0 : 1);

	if (rc != -1)
	{
	  if (option (OPTDELETEUNTAG))
	    mutt_thread_set_flag (CURHDR, M_TAG, 0,
				  op == OP_DELETE_THREAD ? 0 : 1);
	  if (option (OPTRESOLVE))
	    if ((menu->current = ci_next_undeleted (menu->current)) == -1)
	      menu->current = menu->oldcurrent;
	  menu->redraw = REDRAW_INDEX | REDRAW_STATUS;
	}
	break;

#ifdef USE_NNTP
      case OP_CATCHUP:
	CHECK_MSGCOUNT;
	CHECK_READONLY;
	CHECK_ATTACH
	if (Context && Context->magic == M_NNTP)
	{
	  NNTP_DATA *nntp_data = Context->data;
	  if (mutt_newsgroup_catchup (nntp_data->nserv, nntp_data->group))
	    menu->redraw = REDRAW_INDEX | REDRAW_STATUS;
	}
	break;
#endif

      case OP_DISPLAY_ADDRESS:

	CHECK_MSGCOUNT;
        CHECK_VISIBLE;
	mutt_display_address (CURHDR->env);
	break;

      case OP_ENTER_COMMAND:

	CurrentMenu = MENU_MAIN;
	mutt_enter_command ();
	mutt_check_rescore (Context);
	if (option (OPTFORCEREDRAWINDEX))
	  menu->redraw = REDRAW_FULL;
	unset_option (OPTFORCEREDRAWINDEX);
	unset_option (OPTFORCEREDRAWPAGER);
	break;

      case OP_EDIT_MESSAGE:

	CHECK_MSGCOUNT;
        CHECK_VISIBLE;
	CHECK_READONLY;
	CHECK_ATTACH;
        /* L10N: CHECK_ACL */
	CHECK_ACL(M_ACL_INSERT, _("Cannot edit message"));

	if (option (OPTPGPAUTODEC) && (tag || !(CURHDR->security & PGP_TRADITIONAL_CHECKED)))
	  mutt_check_traditional_pgp (tag ? NULL : CURHDR, &menu->redraw);
        mutt_edit_message (Context, tag ? NULL : CURHDR);
	menu->redraw = REDRAW_FULL;

	break;

      case OP_FORWARD_MESSAGE:

	CHECK_MSGCOUNT;
        CHECK_VISIBLE;
	CHECK_ATTACH;
	if (option (OPTPGPAUTODEC) && (tag || !(CURHDR->security & PGP_TRADITIONAL_CHECKED)))
	  mutt_check_traditional_pgp (tag ? NULL : CURHDR, &menu->redraw);
	ci_send_message (SENDFORWARD, NULL, NULL, Context, tag ? NULL : CURHDR);
	menu->redraw = REDRAW_FULL;
	break;


      case OP_FORGET_PASSPHRASE:
	crypt_forget_passphrase ();
	break;

      case OP_GROUP_REPLY:

	CHECK_MSGCOUNT;
        CHECK_VISIBLE;
	CHECK_ATTACH;
	if (option (OPTPGPAUTODEC) && (tag || !(CURHDR->security & PGP_TRADITIONAL_CHECKED)))
	  mutt_check_traditional_pgp (tag ? NULL : CURHDR, &menu->redraw);
	ci_send_message (SENDREPLY|SENDGROUPREPLY, NULL, NULL, Context, tag ? NULL : CURHDR);
	menu->redraw = REDRAW_FULL;
	break;

      case OP_EDIT_LABEL:

	CHECK_MSGCOUNT;
	CHECK_READONLY;
	rc = mutt_label_message(tag ? NULL : CURHDR);
	if (rc > 0) {
	  Context->changed = 1;
	  menu->redraw = REDRAW_FULL;
	  mutt_message ("%d label%s changed.", rc, rc == 1 ? "" : "s");
	}
	else {
	  mutt_message _("No labels changed.");
	}
	break;

      case OP_LIST_REPLY:

	CHECK_ATTACH;
	CHECK_MSGCOUNT;
        CHECK_VISIBLE;
	if (option (OPTPGPAUTODEC) && (tag || !(CURHDR->security & PGP_TRADITIONAL_CHECKED)))
	  mutt_check_traditional_pgp (tag ? NULL : CURHDR, &menu->redraw);
	ci_send_message (SENDREPLY|SENDLISTREPLY, NULL, NULL, Context, tag ? NULL : CURHDR);
	menu->redraw = REDRAW_FULL;
	break;

      case OP_MAIL:

	CHECK_ATTACH;
	ci_send_message (0, NULL, NULL, Context, NULL);
	menu->redraw = REDRAW_FULL;
	break;

      case OP_MAIL_KEY:
        if (!(WithCrypto & APPLICATION_PGP))
          break;
	CHECK_ATTACH;
	ci_send_message (SENDKEY, NULL, NULL, NULL, NULL);
	menu->redraw = REDRAW_FULL;
	break;


      case OP_EXTRACT_KEYS:
        if (!WithCrypto)
          break;
        CHECK_MSGCOUNT;
        CHECK_VISIBLE;
        crypt_extract_keys_from_messages(tag ? NULL : CURHDR);
        menu->redraw = REDRAW_FULL;
        break;


      case OP_CHECK_TRADITIONAL:
        if (!(WithCrypto & APPLICATION_PGP))
          break;
        CHECK_MSGCOUNT;
        CHECK_VISIBLE;
        if (tag || !(CURHDR->security & PGP_TRADITIONAL_CHECKED))
	  mutt_check_traditional_pgp (tag ? NULL : CURHDR, &menu->redraw);

        if (menu->menu == MENU_PAGER)
        {
	  op = OP_DISPLAY_MESSAGE;
	  continue;
	}
        break;

      case OP_PIPE:

	CHECK_MSGCOUNT;
	CHECK_VISIBLE;
	mutt_pipe_message (tag ? NULL : CURHDR);

#ifdef USE_IMAP
	/* in an IMAP folder index with imap_peek=no, piping could change
	 * new or old messages status to read. Redraw what's needed.
	 */
	if (Context->magic == M_IMAP && !option (OPTIMAPPEEK))
	{
	  menu->redraw = (tag ? REDRAW_INDEX : REDRAW_CURRENT) | REDRAW_STATUS;
	}
#endif

	MAYBE_REDRAW (menu->redraw);
	break;

      case OP_PRINT:

	CHECK_MSGCOUNT;
	CHECK_VISIBLE;
	mutt_print_message (tag ? NULL : CURHDR);

#ifdef USE_IMAP
	/* in an IMAP folder index with imap_peek=no, printing could change
	 * new or old messages status to read. Redraw what's needed.
	 */
	if (Context->magic == M_IMAP && !option (OPTIMAPPEEK))
	{
	  menu->redraw = (tag ? REDRAW_INDEX : REDRAW_CURRENT) | REDRAW_STATUS;
	}
#endif

	break;

      case OP_MAIN_READ_THREAD:
      case OP_MAIN_READ_SUBTHREAD:

	CHECK_MSGCOUNT;
	CHECK_VISIBLE;
	CHECK_READONLY;
        /* L10N: CHECK_ACL */
	CHECK_ACL(M_ACL_SEEN, _("Cannot mark message(s) as read"));

	rc = mutt_thread_set_flag (CURHDR, M_READ, 1,
				   op == OP_MAIN_READ_THREAD ? 0 : 1);

	if (rc != -1)
	{
	  if (option (OPTRESOLVE))
	  {
	    if ((menu->current = (op == OP_MAIN_READ_THREAD ?
				  mutt_next_thread (CURHDR) : mutt_next_subthread (CURHDR))) == -1)
	      menu->current = menu->oldcurrent;
	    else if (menu->menu == MENU_PAGER)
	    {
	      op = OP_DISPLAY_MESSAGE;
	      continue;
	    }
	  }
	  menu->redraw = REDRAW_INDEX | REDRAW_STATUS;
	}
	break;

      case OP_RECALL_MESSAGE:

	CHECK_ATTACH;
	ci_send_message (SENDPOSTPONED, NULL, NULL, Context, NULL);
	menu->redraw = REDRAW_FULL;
	break;

      case OP_RESEND:

        CHECK_ATTACH;
        CHECK_MSGCOUNT;
        CHECK_VISIBLE;

        if (tag)
        {
	  for (j = 0; j < Context->vcount; j++)
	  {
	    if (Context->hdrs[Context->v2r[j]]->tagged)
	      mutt_resend_message (NULL, Context, Context->hdrs[Context->v2r[j]]);
	  }
	}
        else
	  mutt_resend_message (NULL, Context, CURHDR);

        menu->redraw = REDRAW_FULL;
        break;

#ifdef USE_NNTP
      case OP_FOLLOWUP:
      case OP_FORWARD_TO_GROUP:

	CHECK_MSGCOUNT;
	CHECK_VISIBLE;

      case OP_POST:

	CHECK_ATTACH;
	if (op != OP_FOLLOWUP || !CURHDR->env->followup_to ||
	    mutt_strcasecmp (CURHDR->env->followup_to, "poster") ||
	    query_quadoption (OPT_FOLLOWUPTOPOSTER,
	    _("Reply by mail as poster prefers?")) != M_YES)
	{
	  if (Context && Context->magic == M_NNTP &&
	      !((NNTP_DATA *)Context->data)->allowed &&
	      query_quadoption (OPT_TOMODERATED,
	      _("Posting to this group not allowed, may be moderated. Continue?")) != M_YES)
	    break;
	  if (op == OP_POST)
	    ci_send_message (SENDNEWS, NULL, NULL, Context, NULL);
	  else
	  {
	    CHECK_MSGCOUNT;
	    ci_send_message ((op == OP_FOLLOWUP ? SENDREPLY : SENDFORWARD) |
			SENDNEWS, NULL, NULL, Context, tag ? NULL : CURHDR);
	  }
	  menu->redraw = REDRAW_FULL;
	  break;
	}
#endif

      case OP_REPLY:

	CHECK_ATTACH;
	CHECK_MSGCOUNT;
        CHECK_VISIBLE;
	if (option (OPTPGPAUTODEC) && (tag || !(CURHDR->security & PGP_TRADITIONAL_CHECKED)))
	  mutt_check_traditional_pgp (tag ? NULL : CURHDR, &menu->redraw);
	ci_send_message (SENDREPLY, NULL, NULL, Context, tag ? NULL : CURHDR);
	menu->redraw = REDRAW_FULL;
	break;

      case OP_SHELL_ESCAPE:

	mutt_shell_escape ();
	MAYBE_REDRAW (menu->redraw);
	break;

      case OP_TAG_THREAD:
      case OP_TAG_SUBTHREAD:

	CHECK_MSGCOUNT;
        CHECK_VISIBLE;
	rc = mutt_thread_set_flag (CURHDR, M_TAG, !CURHDR->tagged,
				   op == OP_TAG_THREAD ? 0 : 1);

	if (rc != -1)
	{
	  if (option (OPTRESOLVE))
	  {
	    if (op == OP_TAG_THREAD)
	      menu->current = mutt_next_thread (CURHDR);
	    else
	      menu->current = mutt_next_subthread (CURHDR);

	    if (menu->current == -1)
	      menu->current = menu->oldcurrent;
	  }
	  menu->redraw = REDRAW_INDEX | REDRAW_STATUS;
	}
	break;

      case OP_UNDELETE:

	CHECK_MSGCOUNT;
        CHECK_VISIBLE;
	CHECK_READONLY;
        /* L10N: CHECK_ACL */
	CHECK_ACL(M_ACL_DELETE, _("Cannot undelete message"));

	if (tag)
	{
	  mutt_tag_set_flag (M_DELETE, 0);
	  mutt_tag_set_flag (M_PURGED, 0);
	  menu->redraw = REDRAW_INDEX;
	}
	else
	{
	  mutt_set_flag (Context, CURHDR, M_DELETE, 0);
	  mutt_set_flag (Context, CURHDR, M_PURGED, 0);
	  if (option (OPTRESOLVE) && menu->current < Context->vcount - 1)
	  {
	    menu->current++;
	    menu->redraw = REDRAW_MOTION_RESYNCH;
	  }
	  else
	    menu->redraw = REDRAW_CURRENT;
	}
	menu->redraw |= REDRAW_STATUS;
	break;

      case OP_UNDELETE_THREAD:
      case OP_UNDELETE_SUBTHREAD:

	CHECK_MSGCOUNT;
        CHECK_VISIBLE;
	CHECK_READONLY;
        /* L10N: CHECK_ACL */
	CHECK_ACL(M_ACL_DELETE, _("Cannot undelete message(s)"));

	rc = mutt_thread_set_flag (CURHDR, M_DELETE, 0,
				   op == OP_UNDELETE_THREAD ? 0 : 1)
	  + mutt_thread_set_flag (CURHDR, M_PURGED, 0,
				  (op == OP_UNDELETE_THREAD) ? 0 : 1);

	if (rc > -1)
	{
	  if (option (OPTRESOLVE))
	  {
	    if (op == OP_UNDELETE_THREAD)
	      menu->current = mutt_next_thread (CURHDR);
	    else
	      menu->current = mutt_next_subthread (CURHDR);

	    if (menu->current == -1)
	      menu->current = menu->oldcurrent;
	  }
	  menu->redraw = REDRAW_INDEX | REDRAW_STATUS;
	}
	break;

      case OP_VERSION:
	mutt_version ();
	break;

      case OP_BUFFY_LIST:
	mutt_buffy_list ();
	break;

      case OP_VIEW_ATTACHMENTS:
	CHECK_MSGCOUNT;
        CHECK_VISIBLE;
	mutt_view_attachments (CURHDR);
	if (CURHDR->attach_del)
	  Context->changed = 1;
	menu->redraw = REDRAW_FULL;
	break;

      case OP_END_COND:
	break;

      case OP_WHAT_KEY:
	mutt_what_key();
	break;

#ifdef USE_SIDEBAR
      case OP_SIDEBAR_NEXT:
      case OP_SIDEBAR_NEXT_NEW:
      case OP_SIDEBAR_PAGE_DOWN:
      case OP_SIDEBAR_PAGE_UP:
      case OP_SIDEBAR_PREV:
      case OP_SIDEBAR_PREV_NEW:
        sb_change_mailbox (op);
        break;

      case OP_SIDEBAR_TOGGLE_VISIBLE:
	toggle_option (OPTSIDEBAR);
	menu->redraw = REDRAW_FULL;
	break;

      case OP_SIDEBAR_TOGGLE_VIRTUAL:
	sb_toggle_virtual();
	break;
#endif
      default:
	if (menu->menu == MENU_MAIN)
	  km_error_key (MENU_MAIN);
    }

#ifdef USE_NOTMUCH
    if (Context)
      nm_debug_check(Context);
#endif

    if (menu->menu == MENU_PAGER)
    {
      menu->menu = MENU_MAIN;
      menu->redraw = REDRAW_FULL;
#if 0
      set_option (OPTWEED); /* turn header weeding back on. */
#endif
    }

    if (done) break;
  }

  mutt_menuDestroy (&menu);
  return (close);
}

void mutt_set_header_color (CONTEXT *ctx, HEADER *curhdr)
{
  COLOR_LINE *color;

  if (!curhdr)
    return;

  for (color = ColorIndexList; color; color = color->next)
   if (mutt_pattern_exec (color->color_pattern, M_MATCH_FULL_ADDRESS, ctx, curhdr))
   {
      curhdr->pair = color->pair;
      return;
   }
  curhdr->pair = ColorDefs[MT_COLOR_NORMAL];
}<|MERGE_RESOLUTION|>--- conflicted
+++ resolved
@@ -600,8 +600,16 @@
 }
 
 static int main_change_folder(MUTTMENU *menu, int op, char *buf, size_t bufsz,
-			  int *oldcount, int *index_hint)
+			  int *oldcount, int *index_hint, int flags)
 {
+#ifdef USE_NNTP
+  if (option (OPTNEWS))
+  {
+    unset_option (OPTNEWS);
+    nntp_expand_path (buf, bufsz, &CurrentNewsSrv->conn->account);
+  }
+  else
+#endif
   mutt_expand_path (buf, bufsz);
 #ifdef USE_SIDEBAR
   sb_set_open_buffy (buf);
@@ -654,9 +662,7 @@
   CurrentMenu = MENU_MAIN;
   mutt_folder_hook (buf);
 
-  if ((Context = mx_open_mailbox (buf,
-		(option (OPTREADONLY) || op == OP_MAIN_CHANGE_FOLDER_READONLY) ?
-		M_READONLY : 0, NULL)) != NULL)
+  if ((Context = mx_open_mailbox (buf, flags, NULL)) != NULL)
   {
     Labels = hash_create(131, 0);
     mutt_scan_labels(Context);
@@ -1002,17 +1008,14 @@
       mutt_curs_set (1);	/* fallback from the pager */
     }
 
-<<<<<<< HEAD
 #ifdef USE_NOTMUCH
     if (Context)
       nm_debug_check(Context);
 #endif
 
-=======
 #ifdef USE_NNTP
     unset_option (OPTNEWS);	/* for any case */
 #endif
->>>>>>> a614338a
     switch (op)
     {
 
@@ -1321,10 +1324,6 @@
 	CHECK_IN_MAILBOX;
 	menu->oldcurrent = (Context->vcount && menu->current >= 0 && menu->current < Context->vcount) ?
 		CURHDR->index : -1;
-<<<<<<< HEAD
-	if (((op == OP_LIMIT_CURRENT_THREAD) && mutt_limit_current_thread(CURHDR))
-	    || ((op == OP_MAIN_LIMIT) && (mutt_pattern_func (M_LIMIT, _("Limit to messages matching: ")) == 0)))
-=======
 	if (op == OP_TOGGLE_READ)
 	{
 	  char buf[LONG_STRING];
@@ -1345,9 +1344,8 @@
 	  FREE (&Context->pattern);
 	  Context->pattern = safe_strdup (buf);
 	}
-	if ((op == OP_TOGGLE_READ && mutt_pattern_func (M_LIMIT, NULL) == 0) ||
-	    mutt_pattern_func (M_LIMIT, _("Limit to messages matching: ")) == 0)
->>>>>>> a614338a
+	if (((op == OP_LIMIT_CURRENT_THREAD) && mutt_limit_current_thread(CURHDR))
+	    || ((op == OP_MAIN_LIMIT) && (mutt_pattern_func (M_LIMIT, _("Limit to messages matching: ")) == 0)))
 	{
 	  if (menu->oldcurrent >= 0)
 	  {
@@ -1725,7 +1723,7 @@
 	if (!nm_uri_from_query(Context, buf, sizeof (buf)))
 	  mutt_message _("Failed to create query, aborting.");
 	else
-	  main_change_folder(menu, op, buf, sizeof (buf), &oldcount, &index_hint);
+	  main_change_folder(menu, op, buf, sizeof (buf), &oldcount, &index_hint, 0);
 	break;
 
       case OP_MAIN_CHANGE_VFOLDER:
@@ -1830,76 +1828,12 @@
 	  }
 	}
 
-<<<<<<< HEAD
-	main_change_folder(menu, op, buf, sizeof (buf), &oldcount, &index_hint);
-=======
-#ifdef USE_NNTP
-	if (option (OPTNEWS))
-	{
-	  unset_option (OPTNEWS);
-	  nntp_expand_path (buf, sizeof (buf), &CurrentNewsSrv->conn->account);
-	}
-	else
-#endif
-	mutt_expand_path (buf, sizeof (buf));
-	if (mx_get_magic (buf) <= 0)
-	{
-	  mutt_error (_("%s is not a mailbox."), buf);
-	  break;
-	}
-	mutt_str_replace (&CurrentFolder, buf);
-
-	/* keepalive failure in mutt_enter_fname may kill connection. #3028 */
-	if (Context && !Context->path)
-	  FREE (&Context);
-
-        if (Context)
-        {
-	  int check;
-
-	  mutt_str_replace (&LastFolder, Context->path);
-	  oldcount = Context ? Context->msgcount : 0;
-
-	  if ((check = mx_close_mailbox (Context, &index_hint)) != 0)
-	  {
-	    if (check == M_NEW_MAIL || check == M_REOPENED)
-	      update_index (menu, Context, check, oldcount, index_hint);
-
-	    set_option (OPTSEARCHINVALID);
-	    menu->redraw = REDRAW_INDEX | REDRAW_STATUS;
-	    break;
-	  }
-	  FREE (&Context);
-	}
-
-        mutt_sleep (0);
-
-	/* Set CurrentMenu to MENU_MAIN before executing any folder
-	 * hooks so that all the index menu functions are available to
-	 * the exec command.
-	 */
-
-	CurrentMenu = MENU_MAIN;
-	mutt_folder_hook (buf);
-
-	if ((Context = mx_open_mailbox (buf, flags, NULL)) != NULL)
-	{
-	  menu->current = ci_first_message ();
-	}
-	else
-	  menu->current = 0;
-
+	main_change_folder(menu, op, buf, sizeof (buf), &oldcount, &index_hint, flags);
 #ifdef USE_NNTP
 	/* mutt_buffy_check() must be done with mail-reader mode! */
 	menu->help = mutt_compile_help (helpstr, sizeof (helpstr), MENU_MAIN,
 	  (Context && (Context->magic == M_NNTP)) ? IndexNewsHelp : IndexHelp);
 #endif
-	mutt_clear_error ();
-	mutt_buffy_check(1); /* force the buffy check after we have changed
-			      the folder */
-	menu->redraw = REDRAW_FULL;
-	set_option (OPTSEARCHINVALID);
->>>>>>> a614338a
 	break;
 
       case OP_DISPLAY_MESSAGE:
